--- conflicted
+++ resolved
@@ -4,19 +4,15 @@
 
 import { chargeUser, getUser } from './utils'
 import {
-<<<<<<< HEAD
   Binary,
   Contract,
   CPMM,
   DPM,
   FreeResponse,
   FullContract,
-=======
-  Contract,
   MAX_DESCRIPTION_LENGTH,
   MAX_QUESTION_LENGTH,
   MAX_TAG_LENGTH,
->>>>>>> 7bb66389
   outcomeType,
 } from '../../common/contract'
 import { slugify } from '../../common/util/slugify'
