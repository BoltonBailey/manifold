--- conflicted
+++ resolved
@@ -4,20 +4,14 @@
 import { Contract } from '../../common/contract'
 import { User } from '../../common/user'
 import {
-<<<<<<< HEAD
   getNewBinaryCpmmBetInfo,
   getNewBinaryDpmBetInfo,
   getNewMultiBetInfo,
+  getLoanAmount,
 } from '../../common/new-bet'
 import { removeUndefinedProps } from '../../common/util/object'
-=======
-  getLoanAmount,
-  getNewBinaryBetInfo,
-  getNewMultiBetInfo,
-} from '../../common/new-bet'
 import { Bet } from '../../common/bet'
 import { getValues } from './utils'
->>>>>>> 9e9535ce
 
 export const placeBet = functions.runWith({ minInstances: 1 }).https.onCall(
   async (
@@ -87,6 +81,7 @@
                 outcome as 'YES' | 'NO',
                 amount,
                 contract,
+                loanAmount,
                 newBetDoc.id
               )
             : (getNewBinaryCpmmBetInfo(
@@ -94,26 +89,15 @@
                 outcome as 'YES' | 'NO',
                 amount,
                 contract,
+                loanAmount,
                 newBetDoc.id
               ) as any)
           : getNewMultiBetInfo(
               user,
               outcome,
               amount,
-<<<<<<< HEAD
               contract as any,
-=======
               loanAmount,
-              contract,
-              newBetDoc.id
-            )
-          : getNewMultiBetInfo(
-              user,
-              outcome,
-              amount,
-              loanAmount,
-              contract,
->>>>>>> 9e9535ce
               newBetDoc.id
             )
 
