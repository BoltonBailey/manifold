import * as functions from 'firebase-functions'
import * as admin from 'firebase-admin'
import * as _ from 'lodash'

import { getValues } from './utils'
import { Contract } from '../../common/contract'
import { Bet } from '../../common/bet'
import { User } from '../../common/user'
<<<<<<< HEAD
import { calculateDpmPayout } from '../../common/calculate-dpm'
=======
import { calculatePayout } from '../../common/calculate'
import { batchedWaitAll } from '../../common/util/promise'
>>>>>>> fe98a61e

const firestore = admin.firestore()

export const updateUserMetrics = functions.pubsub
  .schedule('every 15 minutes')
  .onRun(async () => {
    const [users, contracts] = await Promise.all([
      getValues<User>(firestore.collection('users')),
      getValues<Contract>(firestore.collection('contracts')),
    ])

    const contractsDict = _.fromPairs(
      contracts.map((contract) => [contract.id, contract])
    )

    await batchedWaitAll(
      users.map((user) => async () => {
        const [investmentValue, creatorVolume] = await Promise.all([
          computeInvestmentValue(user, contractsDict),
          computeTotalPool(user, contractsDict),
        ])

        const totalValue = user.balance + investmentValue
        const totalPnL = totalValue - user.totalDeposits

        await firestore.collection('users').doc(user.id).update({
          totalPnLCached: totalPnL,
          creatorVolumeCached: creatorVolume,
        })
      })
    )
  })

const computeInvestmentValue = async (
  user: User,
  contractsDict: _.Dictionary<Contract>
) => {
  const query = firestore.collectionGroup('bets').where('userId', '==', user.id)
  const bets = await getValues<Bet>(query)

  return _.sumBy(bets, (bet) => {
    const contract = contractsDict[bet.contractId]
    if (!contract || contract.isResolved) return 0
    if (bet.sale || bet.isSold) return 0

    const payout = calculateDpmPayout(contract, bet, 'MKT')
    return payout - (bet.loanAmount ?? 0)
  })
}

const computeTotalPool = async (
  user: User,
  contractsDict: _.Dictionary<Contract>
) => {
  const creatorContracts = Object.values(contractsDict).filter(
    (contract) => contract.creatorId === user.id
  )
  const pools = creatorContracts.map((contract) =>
    _.sum(Object.values(contract.pool))
  )
  return _.sum(pools)
}

const computeVolume = async (contract: Contract) => {
  const bets = await getValues<Bet>(
    firestore.collection(`contracts/${contract.id}/bets`)
  )
  return _.sumBy(bets, (bet) => Math.abs(bet.amount))
}<|MERGE_RESOLUTION|>--- conflicted
+++ resolved
@@ -6,12 +6,8 @@
 import { Contract } from '../../common/contract'
 import { Bet } from '../../common/bet'
 import { User } from '../../common/user'
-<<<<<<< HEAD
 import { calculateDpmPayout } from '../../common/calculate-dpm'
-=======
-import { calculatePayout } from '../../common/calculate'
 import { batchedWaitAll } from '../../common/util/promise'
->>>>>>> fe98a61e
 
 const firestore = admin.firestore()
 
