--- conflicted
+++ resolved
@@ -2,11 +2,7 @@
 import { uniq } from 'lodash'
 import { z } from 'zod'
 
-<<<<<<< HEAD
-import { Answer } from 'common/answer'
-=======
 import { getUser, getUserByUsername } from 'shared/utils'
->>>>>>> 0a71055b
 import { Bet } from 'common/bet'
 import { Comment } from 'common/comment'
 import {
@@ -19,8 +15,7 @@
 import { cleanDisplayName, cleanUsername } from 'common/util/clean-username'
 import { removeUndefinedProps } from 'common/util/object'
 import { APIError, newEndpoint, validate } from './api'
-import { getUser, getUserByUsername } from './utils'
-
+import { Answer } from 'common/answer'
 type ChoiceContract = FreeResponseContract | MultipleChoiceContract
 
 const bodySchema = z.object({
