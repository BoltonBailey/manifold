--- conflicted
+++ resolved
@@ -1586,30 +1586,6 @@
   await insertNotificationToSupabase(notification, pg)
 }
 
-<<<<<<< HEAD
-export const createCustomNotification = async (
-  recipientId: string,
-  title: string,
-  sender: User,
-  url?: string
-) => {
-  const notification: Notification = {
-    id: crypto.randomUUID(),
-    userId: recipientId,
-    reason: 'announcement_created',
-    createdTime: Date.now(),
-    isSeen: false,
-    sourceId: '',
-    sourceType: 'announcement',
-    sourceUserName: sender.name,
-    sourceUserUsername: sender.username,
-    sourceUserAvatarUrl: sender.avatarUrl,
-    sourceText: title,
-    data: { url },
-  }
-  const pg = createSupabaseDirectClient()
-  await insertNotificationToSupabase(notification, pg)
-=======
 export const createVotedOnPollNotification = async (
   voterId: string,
   sourceText: string,
@@ -1809,5 +1785,28 @@
   await notifyContractCreator()
   log('notifying followers')
   await notifyContractFollowers()
->>>>>>> 7012eafe
+}
+
+export const createCustomNotification = async (
+  recipientId: string,
+  title: string,
+  sender: User,
+  url?: string
+) => {
+  const notification: Notification = {
+    id: crypto.randomUUID(),
+    userId: recipientId,
+    reason: 'announcement_created',
+    createdTime: Date.now(),
+    isSeen: false,
+    sourceId: '',
+    sourceType: 'announcement',
+    sourceUserName: sender.name,
+    sourceUserUsername: sender.username,
+    sourceUserAvatarUrl: sender.avatarUrl,
+    sourceText: title,
+    data: { url },
+  }
+  const pg = createSupabaseDirectClient()
+  await insertNotificationToSupabase(notification, pg)
 }