export type EnvConfig = {
  domain: string
  firebaseConfig: FirebaseConfig
  amplitudeApiKey?: string

  // IDs for v2 cloud functions -- find these by deploying a cloud function and
  // examining the URL, https://[name]-[cloudRunId]-[cloudRunRegion].a.run.app
  cloudRunId: string
  cloudRunRegion: string

  // Access controls
  adminEmails: string[]
  whitelistEmail?: string // e.g. '@theoremone.co'. If not provided, all emails are whitelisted
  visibility: 'PRIVATE' | 'PUBLIC'

  // Branding
  moneyMoniker: string // e.g. 'M$'
  faviconPath?: string // Should be a file in /public
  navbarLogoPath?: string
<<<<<<< HEAD
  newQuestionPlaceholders?: string[] // TODO remove
=======
  newQuestionPlaceholders: string[]

  // Currency controls
  fixedAnte?: number
  startingBalance?: number
>>>>>>> 590c63e9
}

type FirebaseConfig = {
  apiKey: string
  authDomain: string
  projectId: string
<<<<<<< HEAD
  region?: string // TODO remove
=======
  region?: string
>>>>>>> 590c63e9
  storageBucket: string
  messagingSenderId: string
  appId: string
  measurementId: string
}

export const PROD_CONFIG: EnvConfig = {
  domain: 'manifold.markets',
  amplitudeApiKey: '2d6509fd4185ebb8be29709842752a15',

  firebaseConfig: {
    apiKey: 'AIzaSyDp3J57vLeAZCzxLD-vcPaGIkAmBoGOSYw',
    authDomain: 'mantic-markets.firebaseapp.com',
    projectId: 'mantic-markets',
    region: 'us-central1',
    storageBucket: 'mantic-markets.appspot.com',
    messagingSenderId: '128925704902',
    appId: '1:128925704902:web:f61f86944d8ffa2a642dc7',
    measurementId: 'G-SSFK1Q138D',
  },
  cloudRunId: 'nggbo3neva',
  cloudRunRegion: 'uc',
  adminEmails: [
    'akrolsmir@gmail.com', // Austin
    'jahooma@gmail.com', // James
    'taowell@gmail.com', // Stephen
    'abc.sinclair@gmail.com', // Sinclair
    'manticmarkets@gmail.com', // Manifold
  ],
  visibility: 'PUBLIC',

  moneyMoniker: 'M$',
  navbarLogoPath: '',
  faviconPath: '/favicon.ico',
  newQuestionPlaceholders: [
    'Will anyone I know get engaged this year?',
    'Will humans set foot on Mars by the end of 2030?',
    'Will any cryptocurrency eclipse Bitcoin by market cap this year?',
    'Will the Democrats win the 2024 presidential election?',
  ],
}<|MERGE_RESOLUTION|>--- conflicted
+++ resolved
@@ -17,26 +17,18 @@
   moneyMoniker: string // e.g. 'M$'
   faviconPath?: string // Should be a file in /public
   navbarLogoPath?: string
-<<<<<<< HEAD
-  newQuestionPlaceholders?: string[] // TODO remove
-=======
   newQuestionPlaceholders: string[]
 
   // Currency controls
   fixedAnte?: number
   startingBalance?: number
->>>>>>> 590c63e9
 }
 
 type FirebaseConfig = {
   apiKey: string
   authDomain: string
   projectId: string
-<<<<<<< HEAD
-  region?: string // TODO remove
-=======
   region?: string
->>>>>>> 590c63e9
   storageBucket: string
   messagingSenderId: string
   appId: string
