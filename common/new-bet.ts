--- conflicted
+++ resolved
@@ -21,6 +21,7 @@
   outcome: 'YES' | 'NO',
   amount: number,
   contract: FullContract<CPMM, Binary>,
+  loanAmount: number,
   newBetId: string
 ) => {
   const { pool, k } = contract
@@ -33,7 +34,7 @@
       ? [y - shares + amount, amount]
       : [amount, n - shares + amount]
 
-  const newBalance = user.balance - amount
+  const newBalance = user.balance - (amount - loanAmount)
 
   const probBefore = getCpmmProbability(pool)
   const newPool = { YES: newY, NO: newN }
@@ -46,6 +47,7 @@
     amount,
     shares,
     outcome,
+    loanAmount,
     probBefore,
     probAfter,
     createdTime: Date.now(),
@@ -58,12 +60,8 @@
   user: User,
   outcome: 'YES' | 'NO',
   amount: number,
-<<<<<<< HEAD
   contract: FullContract<DPM, Binary>,
-=======
   loanAmount: number,
-  contract: Contract,
->>>>>>> 9e9535ce
   newBetId: string
 ) => {
   const { YES: yesPool, NO: noPool } = contract.pool
@@ -114,12 +112,8 @@
   user: User,
   outcome: string,
   amount: number,
-<<<<<<< HEAD
   contract: FullContract<DPM, Multi | FreeResponse>,
-=======
   loanAmount: number,
-  contract: Contract,
->>>>>>> 9e9535ce
   newBetId: string
 ) => {
   const { pool, totalShares, totalBets } = contract
