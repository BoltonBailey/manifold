--- conflicted
+++ resolved
@@ -8,14 +8,10 @@
 })
 
 export function formatMoney(amount: number) {
-<<<<<<< HEAD
   const newAmount = Math.round(amount) === 0 ? 0 : amount // handle -0 case
-  return 'M$ ' + formatter.format(newAmount).replace('$', '')
-=======
   return (
-    ENV_CONFIG.moneyMoniker + ' ' + formatter.format(amount).replace('$', '')
+    ENV_CONFIG.moneyMoniker + ' ' + formatter.format(newAmount).replace('$', '')
   )
->>>>>>> 7bb66389
 }
 
 export function formatWithCommas(amount: number) {
