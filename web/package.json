--- conflicted
+++ resolved
@@ -11,15 +11,9 @@
   "dependencies": {
     "@headlessui/react": "1.4.2",
     "@heroicons/react": "1.0.5",
-<<<<<<< HEAD
-    "chart.js": "^3.6.1",
-    "daisyui": "^1.16.2",
-    "firebase": "^9.6.0",
-=======
     "chart.js": "3.6.1",
     "daisyui": "1.16.2",
     "firebase": "9.6.0",
->>>>>>> 89a7bd65
     "next": "12.0.4",
     "react": "17.0.2",
     "react-chartjs-2": "4.0.0",
