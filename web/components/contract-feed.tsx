// From https://tailwindui.com/components/application-ui/lists/feeds
import { Fragment, useState } from 'react'
import _ from 'lodash'
import {
  BanIcon,
  CheckIcon,
  DotsVerticalIcon,
  LockClosedIcon,
  UserIcon,
  UsersIcon,
  XIcon,
} from '@heroicons/react/solid'
import dayjs from 'dayjs'
import clsx from 'clsx'
import Textarea from 'react-expanding-textarea'

import { OutcomeLabel } from './outcome-label'
import {
  contractMetrics,
  Contract,
  contractPath,
  updateContract,
  tradingAllowed,
} from '../lib/firebase/contracts'
import { useUser } from '../hooks/use-user'
import { Linkify } from './linkify'
import { Row } from './layout/row'
import { createComment, MAX_COMMENT_LENGTH } from '../lib/firebase/comments'
import { useComments } from '../hooks/use-comments'
import { formatMoney } from '../../common/util/format'
import { ResolutionOrChance } from './contract-card'
import { SiteLink } from './site-link'
import { Col } from './layout/col'
import { UserLink } from './user-page'
import { DateTimeTooltip } from './datetime-tooltip'
import { useBets } from '../hooks/use-bets'
import { Bet } from '../lib/firebase/bets'
import { Comment, mapCommentsByBetId } from '../lib/firebase/comments'
import { JoinSpans } from './join-spans'
import { fromNow } from '../lib/util/time'
import BetRow from './bet-row'
import { parseTags } from '../../common/util/parse'
import { Avatar } from './avatar'
import { useAdmin } from '../hooks/use-admin'
<<<<<<< HEAD
import { FreeResponse, FullContract } from '../../common/contract'
import { getCpmmLiquidity } from '../../common/calculate-cpmm'
=======
import { Answer } from '../../common/answer'

const canAddComment = (createdTime: number, isSelf: boolean) => {
  return isSelf && Date.now() - createdTime < 60 * 60 * 1000
}
>>>>>>> 7bb66389

function FeedComment(props: {
  activityItem: any
  moreHref: string
  feedType: FeedType
}) {
  const { activityItem, moreHref, feedType } = props
  const { person, text, amount, outcome, createdTime } = activityItem

  const bought = amount >= 0 ? 'bought' : 'sold'
  const money = formatMoney(Math.abs(amount))

  return (
    <>
      <Avatar username={person.username} avatarUrl={person.avatarUrl} />
      <div className="min-w-0 flex-1">
        <div>
          <p className="mt-0.5 text-sm text-gray-500">
            <UserLink
              className="text-gray-500"
              username={person.username}
              name={person.name}
            />{' '}
            {bought} {money}
            <MaybeOutcomeLabel outcome={outcome} feedType={feedType} />
            <Timestamp time={createdTime} />
          </p>
        </div>
        <TruncatedComment
          comment={text}
          moreHref={moreHref}
          shouldTruncate={feedType == 'activity'}
        />
      </div>
    </>
  )
}

function Timestamp(props: { time: number }) {
  const { time } = props
  return (
    <DateTimeTooltip time={time}>
      <span className="ml-1 whitespace-nowrap text-gray-400">
        {fromNow(time)}
      </span>
    </DateTimeTooltip>
  )
}

function FeedBet(props: { activityItem: any; feedType: FeedType }) {
  const { activityItem, feedType } = props
  const { id, contractId, amount, outcome, createdTime, contract } =
    activityItem
  const user = useUser()
  const isSelf = user?.id == activityItem.userId
  const isCreator = contract.creatorId == activityItem.userId
  // You can comment if your bet was posted in the last hour
  const canComment = canAddComment(createdTime, isSelf)

  const [comment, setComment] = useState('')
  async function submitComment() {
    if (!user || !comment) return
    await createComment(contractId, id, comment, user)
  }

  const bought = amount >= 0 ? 'bought' : 'sold'
  const money = formatMoney(Math.abs(amount))

  const answer =
    feedType !== 'multi' &&
    (contract.answers?.find((answer: Answer) => answer?.id === outcome) as
      | Answer
      | undefined)

  return (
    <>
      <div>
        {isSelf ? (
          <Avatar avatarUrl={user?.avatarUrl} />
        ) : isCreator ? (
          <Avatar avatarUrl={contract.creatorAvatarUrl} />
        ) : (
          <div className="relative px-1">
            <div className="flex h-8 w-8 items-center justify-center rounded-full bg-gray-200">
              <UserIcon className="h-5 w-5 text-gray-500" aria-hidden="true" />
            </div>
          </div>
        )}
      </div>
      <div className={clsx('min-w-0 flex-1 pb-1.5', !answer && 'pt-1.5')}>
        {answer && (
          <div className="text-neutral mb-2" style={{ fontSize: 15 }}>
            {answer.text}
          </div>
        )}
        <div className="text-sm text-gray-500">
          <span>
            {isSelf ? 'You' : isCreator ? contract.creatorName : 'A trader'}
          </span>{' '}
          {bought} {money}
          {!answer && (
            <MaybeOutcomeLabel outcome={outcome} feedType={feedType} />
          )}
          <Timestamp time={createdTime} />
          {canComment && (
            // Allow user to comment in an textarea if they are the creator
            <div className="mt-2">
              <Textarea
                value={comment}
                onChange={(e) => setComment(e.target.value)}
                className="textarea textarea-bordered w-full"
                placeholder="Add a comment..."
                rows={3}
                maxLength={MAX_COMMENT_LENGTH}
                onKeyDown={(e) => {
                  if (e.key === 'Enter' && (e.ctrlKey || e.metaKey)) {
                    submitComment()
                  }
                }}
              />
              <button
                className="btn btn-outline btn-sm mt-1"
                onClick={submitComment}
              >
                Comment
              </button>
            </div>
          )}
        </div>
      </div>
    </>
  )
}

function EditContract(props: {
  text: string
  onSave: (newText: string) => void
  buttonText: string
}) {
  const [text, setText] = useState(props.text)
  const [editing, setEditing] = useState(false)
  const onSave = (newText: string) => {
    setEditing(false)
    setText(props.text) // Reset to original text
    props.onSave(newText)
  }

  return editing ? (
    <div className="mt-4">
      <Textarea
        className="textarea textarea-bordered mb-1 h-24 w-full"
        rows={3}
        value={text}
        onChange={(e) => setText(e.target.value || '')}
        autoFocus
        onFocus={(e) =>
          // Focus starts at end of text.
          e.target.setSelectionRange(text.length, text.length)
        }
        onKeyDown={(e) => {
          if (e.key === 'Enter' && (e.ctrlKey || e.metaKey)) {
            onSave(text)
          }
        }}
      />
      <Row className="gap-2">
        <button
          className="btn btn-neutral btn-outline btn-sm"
          onClick={() => onSave(text)}
        >
          Save
        </button>
        <button
          className="btn btn-error btn-outline btn-sm"
          onClick={() => setEditing(false)}
        >
          Cancel
        </button>
      </Row>
    </div>
  ) : (
    <Row>
      <button
        className="btn btn-neutral btn-outline btn-xs mt-4"
        onClick={() => setEditing(true)}
      >
        {props.buttonText}
      </button>
    </Row>
  )
}

export function ContractDescription(props: {
  contract: Contract
  isCreator: boolean
}) {
  const { contract, isCreator } = props
  const descriptionTimestamp = () => `${dayjs().format('MMM D, h:mma')}: `
  const isAdmin = useAdmin()

  // Append the new description (after a newline)
  async function saveDescription(newText: string) {
    const newDescription = `${contract.description}\n\n${newText}`.trim()
    const tags = parseTags(
      `${newDescription} ${contract.tags.map((tag) => `#${tag}`).join(' ')}`
    )
    const lowercaseTags = tags.map((tag) => tag.toLowerCase())
    await updateContract(contract.id, {
      description: newDescription,
      tags,
      lowercaseTags,
    })
  }

  if (!isCreator && !contract.description.trim()) return null

  return (
    <div className="mt-2 whitespace-pre-line break-words text-gray-700">
      <Linkify text={contract.description} />
      <br />
      {isCreator && (
        <EditContract
          // Note: Because descriptionTimestamp is called once, later edits use
          // a stale timestamp. Ideally this is a function that gets called when
          // isEditing is set to true.
          text={descriptionTimestamp()}
          onSave={saveDescription}
          buttonText="Add to description"
        />
      )}
      {isAdmin && (
        <EditContract
          text={contract.question}
          onSave={(question) => updateContract(contract.id, { question })}
          buttonText="ADMIN: Edit question"
        />
      )}
      {/* {isAdmin && (
        <EditContract
          text={contract.createdTime.toString()}
          onSave={(time) =>
            updateContract(contract.id, { createdTime: Number(time) })
          }
          buttonText="ADMIN: Edit createdTime"
        />
      )} */}
    </div>
  )
}

function TruncatedComment(props: {
  comment: string
  moreHref: string
  shouldTruncate?: boolean
}) {
  const { comment, moreHref, shouldTruncate } = props
  let truncated = comment

  // Keep descriptions to at most 400 characters
  const MAX_CHARS = 400
  if (shouldTruncate && truncated.length > MAX_CHARS) {
    truncated = truncated.slice(0, MAX_CHARS)
    // Make sure to end on a space
    const i = truncated.lastIndexOf(' ')
    truncated = truncated.slice(0, i)
  }

  return (
    <div
      className="mt-2 whitespace-pre-line break-words text-gray-700"
      style={{ fontSize: 15 }}
    >
      <Linkify text={truncated} />
      {truncated != comment && (
        <SiteLink href={moreHref} className="text-indigo-700">
          ... (show more)
        </SiteLink>
      )}
    </div>
  )
}

function FeedQuestion(props: {
  contract: Contract
  showDescription?: boolean
}) {
  const { contract, showDescription } = props
  const { creatorName, creatorUsername, question, resolution, outcomeType } =
    contract
  const { liquidityLabel } = contractMetrics(contract)
  const isBinary = outcomeType === 'BINARY'

  const closeMessage =
    contract.isResolved || !contract.closeTime ? null : (
      <>
        <span className="mx-2">•</span>
        {contract.closeTime > Date.now() ? 'Closes' : 'Closed'}
        <Timestamp time={contract.closeTime || 0} />
      </>
    )

  return (
    <>
      <Avatar
        username={contract.creatorUsername}
        avatarUrl={contract.creatorAvatarUrl}
      />
      <div className="min-w-0 flex-1 py-1.5">
        <div className="mb-2 text-sm text-gray-500">
          <UserLink
            className="text-gray-900"
            name={creatorName}
            username={creatorUsername}
          />{' '}
          asked
          {/* Currently hidden on mobile; ideally we'd fit this in somewhere. */}
          <span className="float-right hidden text-gray-400 sm:inline">
            {liquidityLabel}
            {closeMessage}
          </span>
        </div>
        <Col className="items-start justify-between gap-2 sm:flex-row sm:gap-4">
          <Col>
            <SiteLink
              href={contractPath(contract)}
              className="text-lg text-indigo-700 sm:text-xl"
            >
              {question}
            </SiteLink>
            {!showDescription && (
              <SiteLink
                href={contractPath(contract)}
                className="relative top-4 self-end text-sm sm:self-start"
              >
                <div className="pb-1.5 text-gray-500">See more...</div>
              </SiteLink>
            )}
          </Col>
          {(isBinary || resolution) && (
            <ResolutionOrChance className="items-center" contract={contract} />
          )}
        </Col>
        {showDescription && (
          <TruncatedComment
            comment={contract.description}
            moreHref={contractPath(contract)}
            shouldTruncate
          />
        )}
      </div>
    </>
  )
}

function FeedDescription(props: { contract: Contract }) {
  const { contract } = props
  const { creatorName, creatorUsername } = contract
  const user = useUser()
  const isCreator = user?.id === contract.creatorId

  return (
    <>
      <Avatar
        username={contract.creatorUsername}
        avatarUrl={contract.creatorAvatarUrl}
      />
      <div className="min-w-0 flex-1 py-1.5">
        <div className="text-sm text-gray-500">
          <UserLink
            className="text-gray-900"
            name={creatorName}
            username={creatorUsername}
          />{' '}
          created this market <Timestamp time={contract.createdTime} />
        </div>
        <ContractDescription contract={contract} isCreator={isCreator} />
      </div>
    </>
  )
}

function FeedAnswer(props: {
  contract: FullContract<any, FreeResponse>
  outcome: string
}) {
  const { contract, outcome } = props
  const answer = contract?.answers?.[Number(outcome) - 1]
  if (!answer) return null

  return (
    <>
      <Avatar username={answer.username} avatarUrl={answer.avatarUrl} />
      <div className="min-w-0 flex-1 py-1.5">
        <div className="text-sm text-gray-500">
          <UserLink
            className="text-gray-900"
            name={answer.name}
            username={answer.username}
          />{' '}
          submitted answer <OutcomeLabel outcome={outcome} />{' '}
          <Timestamp time={contract.createdTime} />
        </div>
      </div>
    </>
  )
}

function OutcomeIcon(props: { outcome?: string }) {
  const { outcome } = props
  switch (outcome) {
    case 'YES':
      return <CheckIcon className="h-5 w-5 text-gray-500" aria-hidden="true" />
    case 'NO':
      return <XIcon className="h-5 w-5 text-gray-500" aria-hidden="true" />
    case 'CANCEL':
      return <BanIcon className="h-5 w-5 text-gray-500" aria-hidden="true" />
    default:
      return <CheckIcon className="h-5 w-5 text-gray-500" aria-hidden="true" />
  }
}

function FeedResolve(props: { contract: Contract }) {
  const { contract } = props
  const { creatorName, creatorUsername } = contract
  const resolution = contract.resolution || 'CANCEL'

  return (
    <>
      <div>
        <div className="relative px-1">
          <div className="flex h-8 w-8 items-center justify-center rounded-full bg-gray-200">
            <OutcomeIcon outcome={resolution} />
          </div>
        </div>
      </div>
      <div className="min-w-0 flex-1 py-1.5">
        <div className="text-sm text-gray-500">
          <UserLink
            className="text-gray-900"
            name={creatorName}
            username={creatorUsername}
          />{' '}
          resolved this market to <OutcomeLabel outcome={resolution} />{' '}
          <Timestamp time={contract.resolutionTime || 0} />
        </div>
      </div>
    </>
  )
}

function FeedClose(props: { contract: Contract }) {
  const { contract } = props

  return (
    <>
      <div>
        <div className="relative px-1">
          <div className="flex h-8 w-8 items-center justify-center rounded-full bg-gray-200">
            <LockClosedIcon
              className="h-5 w-5 text-gray-500"
              aria-hidden="true"
            />
          </div>
        </div>
      </div>
      <div className="min-w-0 flex-1 py-1.5">
        <div className="text-sm text-gray-500">
          Trading closed in this market{' '}
          <Timestamp time={contract.closeTime || 0} />
        </div>
      </div>
    </>
  )
}

function toFeedBet(bet: Bet, contract: Contract) {
  return {
    id: bet.id,
    contractId: bet.contractId,
    userId: bet.userId,
    type: 'bet',
    amount: bet.sale ? -bet.sale.amount : bet.amount,
    outcome: bet.outcome,
    createdTime: bet.createdTime,
    date: fromNow(bet.createdTime),
    contract,
  }
}

function toFeedComment(bet: Bet, comment: Comment) {
  return {
    id: bet.id,
    contractId: bet.contractId,
    userId: bet.userId,
    type: 'comment',
    amount: bet.sale ? -bet.sale.amount : bet.amount,
    outcome: bet.outcome,
    createdTime: bet.createdTime,
    date: fromNow(bet.createdTime),

    // Invariant: bet.comment exists
    text: comment.text,
    person: {
      username: comment.userUsername,
      name: comment.userName,
      avatarUrl: comment.userAvatarUrl,
    },
  }
}

const DAY_IN_MS = 24 * 60 * 60 * 1000

// Group together bets that are:
// - Within `windowMs` of the first in the group
// - Do not have a comment
// - Were not created by this user or the contract creator
// Return a list of ActivityItems
function groupBets(
  bets: Bet[],
  comments: Comment[],
  windowMs: number,
  contract: Contract,
  userId?: string
) {
  const commentsMap = mapCommentsByBetId(comments)
  const items: any[] = []
  let group: Bet[] = []

  // Turn the current group into an ActivityItem
  function pushGroup() {
    if (group.length == 1) {
      items.push(toActivityItem(group[0], false))
    } else if (group.length > 1) {
      items.push({ type: 'betgroup', bets: [...group], id: group[0].id })
    }
    group = []
  }

  function toActivityItem(bet: Bet, isPublic: boolean) {
    const comment = commentsMap[bet.id]
    return comment ? toFeedComment(bet, comment) : toFeedBet(bet, contract)
  }

  for (const bet of bets) {
    const isCreator = userId === bet.userId || contract.creatorId === bet.userId

    if (commentsMap[bet.id] || isCreator) {
      pushGroup()
      // Create a single item for this
      items.push(toActivityItem(bet, true))
    } else {
      if (
        group.length > 0 &&
        bet.createdTime - group[0].createdTime > windowMs
      ) {
        // More than `windowMs` has passed; start a new group
        pushGroup()
      }
      group.push(bet)
    }
  }
  if (group.length > 0) {
    pushGroup()
  }
  return items as ActivityItem[]
}

function BetGroupSpan(props: {
  bets: Bet[]
  outcome: string
  feedType: FeedType
}) {
  const { bets, outcome, feedType } = props

  const numberTraders = _.uniqBy(bets, (b) => b.userId).length

  const [buys, sells] = _.partition(bets, (bet) => bet.amount >= 0)
  const buyTotal = _.sumBy(buys, (b) => b.amount)
  const sellTotal = _.sumBy(sells, (b) => -b.amount)

  return (
    <span>
      {numberTraders} {numberTraders > 1 ? 'traders' : 'trader'}{' '}
      <JoinSpans>
        {buyTotal > 0 && <>bought {formatMoney(buyTotal)} </>}
        {sellTotal > 0 && <>sold {formatMoney(sellTotal)} </>}
      </JoinSpans>
      <MaybeOutcomeLabel outcome={outcome} feedType={feedType} />{' '}
    </span>
  )
}

// TODO: Make this expandable to show all grouped bets?
function FeedBetGroup(props: { activityItem: any; feedType: FeedType }) {
  const { activityItem, feedType } = props
  const bets: Bet[] = activityItem.bets

  const betGroups = _.groupBy(bets, (bet) => bet.outcome)
  const outcomes = Object.keys(betGroups)

  // Use the time of the last bet for the entire group
  const createdTime = bets[bets.length - 1].createdTime

  return (
    <>
      <div>
        <div className="relative px-1">
          <div className="flex h-8 w-8 items-center justify-center rounded-full bg-gray-200">
            <UsersIcon className="h-5 w-5 text-gray-500" aria-hidden="true" />
          </div>
        </div>
      </div>
      <div className="min-w-0 flex-1">
        <div className="text-sm text-gray-500">
          {outcomes.map((outcome, index) => (
            <Fragment key={outcome}>
              <BetGroupSpan
                outcome={outcome}
                bets={betGroups[outcome]}
                feedType={feedType}
              />
              {index !== outcomes.length - 1 && <br />}
            </Fragment>
          ))}
          <Timestamp time={createdTime} />
        </div>
      </div>
    </>
  )
}

// TODO: Should highlight the entire Feed segment
function FeedExpand(props: { setExpanded: (expanded: boolean) => void }) {
  const { setExpanded } = props
  return (
    <>
      <button onClick={() => setExpanded(true)}>
        <div className="relative px-1">
          <div className="flex h-8 w-8 items-center justify-center rounded-full bg-gray-200 hover:bg-gray-300">
            <DotsVerticalIcon
              className="h-5 w-5 text-gray-500"
              aria-hidden="true"
            />
          </div>
        </div>
      </button>

      <button onClick={() => setExpanded(true)}>
        <div className="min-w-0 flex-1 py-1.5">
          <div className="text-sm text-gray-500 hover:text-gray-700">
            <span>Show all activity</span>
          </div>
        </div>
      </button>
    </>
  )
}

// On 'multi' feeds, the outcome is redundant, so we hide it
function MaybeOutcomeLabel(props: { outcome: string; feedType: FeedType }) {
  const { outcome, feedType } = props
  return feedType === 'multi' ? null : (
    <span>
      {' '}
      of <OutcomeLabel outcome={outcome} />
      {/* TODO: Link to the correct e.g. #23 */}
    </span>
  )
}

// Missing feed items:
// - Bet sold?
type ActivityItem = {
  id: string
  type:
    | 'bet'
    | 'comment'
    | 'start'
    | 'betgroup'
    | 'close'
    | 'resolve'
    | 'expand'
    | undefined
}

type FeedType =
  // Main homepage/fold feed,
  | 'activity'
  // Comments feed on a market
  | 'market'
  // Grouped for a multi-category outcome
  | 'multi'

function FeedItems(props: {
  contract: Contract
  items: ActivityItem[]
  feedType: FeedType
  setExpanded: (expanded: boolean) => void
  outcome?: string // Which multi-category outcome to filter
  betRowClassName?: string
}) {
  const { contract, items, feedType, outcome, setExpanded, betRowClassName } =
    props
  const { outcomeType } = contract
  const isBinary = outcomeType === 'BINARY'

  return (
    <div className="flow-root pr-2 md:pr-0">
      <div className={clsx(tradingAllowed(contract) ? '' : '-mb-6')}>
        {items.map((activityItem, activityItemIdx) => (
          <div key={activityItem.id} className="relative pb-6">
            {activityItemIdx !== items.length - 1 ? (
              <span
                className="absolute top-5 left-5 -ml-px h-[calc(100%-2rem)] w-0.5 bg-gray-200"
                aria-hidden="true"
              />
            ) : null}
            <div className="relative flex items-start space-x-3">
              {activityItem.type === 'start' ? (
                feedType === 'activity' ? (
                  <FeedQuestion contract={contract} />
                ) : feedType === 'market' ? (
                  <FeedDescription contract={contract} />
                ) : feedType === 'multi' ? (
                  <FeedAnswer contract={contract} outcome={outcome || '0'} />
                ) : null
              ) : activityItem.type === 'comment' ? (
                <FeedComment
                  activityItem={activityItem}
                  moreHref={contractPath(contract)}
                  feedType={feedType}
                />
              ) : activityItem.type === 'bet' ? (
                <FeedBet activityItem={activityItem} feedType={feedType} />
              ) : activityItem.type === 'betgroup' ? (
                <FeedBetGroup activityItem={activityItem} feedType={feedType} />
              ) : activityItem.type === 'close' ? (
                <FeedClose contract={contract} />
              ) : activityItem.type === 'resolve' ? (
                <FeedResolve contract={contract} />
              ) : activityItem.type === 'expand' ? (
                <FeedExpand setExpanded={setExpanded} />
              ) : null}
            </div>
          </div>
        ))}
      </div>
      {isBinary && tradingAllowed(contract) && (
        <BetRow contract={contract} className={clsx('mb-2', betRowClassName)} />
      )}
    </div>
  )
}

export function ContractFeed(props: {
  contract: Contract
  bets: Bet[]
  comments: Comment[]
  feedType: FeedType
  outcome?: string // Which multi-category outcome to filter
  betRowClassName?: string
}) {
  const { contract, feedType, outcome, betRowClassName } = props
  const { id, outcomeType } = contract
  const isBinary = outcomeType === 'BINARY'

  const [expanded, setExpanded] = useState(false)
  const user = useUser()

  const comments = useComments(id) ?? props.comments

  let bets = useBets(contract.id) ?? props.bets
  bets = isBinary
    ? bets.filter((bet) => !bet.isAnte)
    : bets.filter((bet) => !(bet.isAnte && (bet.outcome as string) === '0'))

  if (feedType === 'multi') {
    bets = bets.filter((bet) => bet.outcome === outcome)
  } else if (outcomeType === 'FREE_RESPONSE') {
    // Keep bets on comments or your bets where you can comment.
    const commentBetIds = new Set(comments.map((comment) => comment.betId))
    bets = bets.filter(
      (bet) =>
        commentBetIds.has(bet.id) ||
        canAddComment(bet.createdTime, user?.id === bet.userId)
    )
  }

  const groupWindow = feedType == 'activity' ? 10 * DAY_IN_MS : DAY_IN_MS

  const allItems: ActivityItem[] = [
    { type: 'start', id: '0' },
    ...groupBets(bets, comments, groupWindow, contract, user?.id),
  ]
  if (contract.closeTime && contract.closeTime <= Date.now()) {
    allItems.push({ type: 'close', id: `${contract.closeTime}` })
  }
  if (contract.resolution) {
    allItems.push({ type: 'resolve', id: `${contract.resolutionTime}` })
  }
  if (feedType === 'multi') {
    // Hack to add some more padding above the 'multi' feedType, by adding a null item
    allItems.unshift({ type: undefined, id: '-1' })
  }

  // If there are more than 5 items, only show the first, an expand item, and last 3
  let items = allItems
  if (!expanded && allItems.length > 5 && feedType == 'activity') {
    items = [
      allItems[0],
      { type: 'expand', id: 'expand' },
      ...allItems.slice(-3),
    ]
  }

  return (
    <FeedItems
      contract={contract}
      items={items}
      feedType={feedType}
      setExpanded={setExpanded}
      betRowClassName={betRowClassName}
      outcome={outcome}
    />
  )
}

export function ContractActivityFeed(props: {
  contract: Contract
  bets: Bet[]
  comments: Comment[]
  betRowClassName?: string
}) {
  const { contract, betRowClassName, comments } = props

  const user = useUser()

  let bets = props.bets.sort((b1, b2) => b1.createdTime - b2.createdTime)
  comments.sort((c1, c2) => c1.createdTime - c2.createdTime)

  if (contract.outcomeType === 'FREE_RESPONSE') {
    // Keep bets on comments, and the last non-comment bet.
    const commentBetIds = new Set(comments.map((comment) => comment.betId))
    const [commentBets, nonCommentBets] = _.partition(bets, (bet) =>
      commentBetIds.has(bet.id)
    )
    bets = [...commentBets, ...nonCommentBets.slice(-1)].sort(
      (b1, b2) => b1.createdTime - b2.createdTime
    )
  }

  const allItems: ActivityItem[] = [
    { type: 'start', id: '0' },
    ...groupBets(bets, comments, DAY_IN_MS, contract, user?.id),
  ]
  if (contract.closeTime && contract.closeTime <= Date.now()) {
    allItems.push({ type: 'close', id: `${contract.closeTime}` })
  }
  if (contract.resolution) {
    allItems.push({ type: 'resolve', id: `${contract.resolutionTime}` })
  }

  // Remove all but last bet group.
  const betGroups = allItems.filter((item) => item.type === 'betgroup')
  const lastBetGroup = betGroups[betGroups.length - 1]
  const filtered = allItems.filter(
    (item) => item.type !== 'betgroup' || item.id === lastBetGroup?.id
  )

  // Only show the first item plus the last three items.
  const items =
    filtered.length > 3 ? [filtered[0], ...filtered.slice(-3)] : filtered

  return (
    <FeedItems
      contract={contract}
      items={items}
      feedType="activity"
      setExpanded={() => {}}
      betRowClassName={betRowClassName}
    />
  )
}

export function ContractSummaryFeed(props: {
  contract: Contract
  betRowClassName?: string
}) {
  const { contract, betRowClassName } = props
  const { outcomeType } = contract
  const isBinary = outcomeType === 'BINARY'

  return (
    <div className="flow-root pr-2 md:pr-0">
      <div className={clsx(tradingAllowed(contract) ? '' : '-mb-8')}>
        <div className="relative pb-8">
          <div className="relative flex items-start space-x-3">
            <FeedQuestion contract={contract} showDescription />
          </div>
        </div>
      </div>
      {isBinary && tradingAllowed(contract) && (
        <BetRow contract={contract} className={clsx('mb-2', betRowClassName)} />
      )}
    </div>
  )
}<|MERGE_RESOLUTION|>--- conflicted
+++ resolved
@@ -1,6 +1,6 @@
 // From https://tailwindui.com/components/application-ui/lists/feeds
 import { Fragment, useState } from 'react'
-import _ from 'lodash'
+import * as _ from 'lodash'
 import {
   BanIcon,
   CheckIcon,
@@ -42,16 +42,12 @@
 import { parseTags } from '../../common/util/parse'
 import { Avatar } from './avatar'
 import { useAdmin } from '../hooks/use-admin'
-<<<<<<< HEAD
 import { FreeResponse, FullContract } from '../../common/contract'
-import { getCpmmLiquidity } from '../../common/calculate-cpmm'
-=======
 import { Answer } from '../../common/answer'
 
 const canAddComment = (createdTime: number, isSelf: boolean) => {
   return isSelf && Date.now() - createdTime < 60 * 60 * 1000
 }
->>>>>>> 7bb66389
 
 function FeedComment(props: {
   activityItem: any
