--- conflicted
+++ resolved
@@ -17,23 +17,12 @@
 import { MenuButton } from './menu'
 import { ProfileSummary } from './profile-menu'
 import NotificationsIcon from 'web/components/notifications-icon'
-<<<<<<< HEAD
+import { ENV_CONFIG, IS_PRIVATE_MANIFOLD } from 'common/envs/constants'
 import React from 'react'
-import { ENV_CONFIG, IS_PRIVATE_MANIFOLD } from 'common/envs/constants'
-=======
-import React, { useMemo, useState } from 'react'
-import { IS_PRIVATE_MANIFOLD } from 'common/envs/constants'
->>>>>>> ced404eb
 import { CreateQuestionButton } from 'web/components/create-question-button'
 import { trackCallback, withTracking } from 'web/lib/service/analytics'
 import { Spacer } from '../layout/spacer'
-<<<<<<< HEAD
-=======
-import { useUnseenPreferredNotifications } from 'web/hooks/use-notifications'
-import { PrivateUser } from 'common/user'
-import { useWindowSize } from 'web/hooks/use-window-size'
 import { CHALLENGES_ENABLED } from 'common/challenge'
->>>>>>> ced404eb
 
 const logout = async () => {
   // log out, and then reload the page, in case SSR wants to boot them out
@@ -115,22 +104,6 @@
         onClick: logout,
       },
     ]
-<<<<<<< HEAD
-  }
-
-  return [
-    { name: 'Referrals', href: '/referrals' },
-    { name: 'Charity', href: '/charity' },
-    { name: 'Send M$', href: '/links' },
-    { name: 'Discord', href: 'https://discord.gg/eHQBNBqXuh' },
-    {
-      name: 'Sign out',
-      href: '#',
-      onClick: logout,
-    },
-  ]
-=======
->>>>>>> ced404eb
 }
 
 const signedOutNavigation = [
@@ -257,20 +230,6 @@
     ? signedOutMobileNavigation
     : signedInMobileNavigation
 
-<<<<<<< HEAD
-=======
-  const memberItems = (
-    useMemberGroups(
-      user?.id,
-      { withChatEnabled: true },
-      { by: 'mostRecentChatActivityTime' }
-    ) ?? []
-  ).map((group: Group) => ({
-    name: group.name,
-    href: `${groupPath(group.slug)}`,
-  }))
-
->>>>>>> ced404eb
   return (
     <nav aria-label="Sidebar" className={className}>
       <ManifoldLogo className="py-6" twoLine />
@@ -313,71 +272,4 @@
       </div>
     </nav>
   )
-<<<<<<< HEAD
-=======
-}
-
-function GroupsList(props: {
-  currentPage: string
-  memberItems: Item[]
-  privateUser: PrivateUser
-}) {
-  const { currentPage, memberItems, privateUser } = props
-  const preferredNotifications = useUnseenPreferredNotifications(
-    privateUser,
-    {
-      customHref: '/group/',
-    },
-    memberItems.length > 0 ? memberItems.length : undefined
-  )
-
-  const { height } = useWindowSize()
-  const [containerRef, setContainerRef] = useState<HTMLDivElement | null>(null)
-  const remainingHeight =
-    (height ?? window.innerHeight) - (containerRef?.offsetTop ?? 0)
-
-  const notifIsForThisItem = useMemo(
-    () => (itemHref: string) =>
-      preferredNotifications.some(
-        (n) =>
-          !n.isSeen &&
-          (n.isSeenOnHref === itemHref ||
-            n.isSeenOnHref?.replace('/chat', '') === itemHref)
-      ),
-    [preferredNotifications]
-  )
-
-  return (
-    <>
-      <SidebarItem
-        item={{ name: 'Groups', href: '/groups', icon: UserGroupIcon }}
-        currentPage={currentPage}
-      />
-
-      <div
-        className="flex-1 space-y-0.5 overflow-auto"
-        style={{ height: remainingHeight }}
-        ref={setContainerRef}
-      >
-        {memberItems.map((item) => (
-          <a
-            href={
-              item.href +
-              (notifIsForThisItem(item.href) ? '/' + GROUP_CHAT_SLUG : '')
-            }
-            key={item.name}
-            onClick={trackCallback('sidebar: ' + item.name)}
-            className={clsx(
-              'cursor-pointer truncate',
-              'group flex items-center rounded-md px-3 py-2 text-sm font-medium text-gray-600 hover:bg-gray-100 hover:text-gray-900',
-              notifIsForThisItem(item.href) && 'font-bold'
-            )}
-          >
-            {item.name}
-          </a>
-        ))}
-      </div>
-    </>
-  )
->>>>>>> ced404eb
 }