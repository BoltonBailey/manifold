import {
  HomeIcon,
  SearchIcon,
  BookOpenIcon,
  DotsHorizontalIcon,
  CashIcon,
  HeartIcon,
  UserGroupIcon,
  TrendingUpIcon,
  ChatIcon,
} from '@heroicons/react/outline'
import clsx from 'clsx'
import Link from 'next/link'
import { useRouter } from 'next/router'
<<<<<<< HEAD
import { useUser } from 'web/hooks/use-user'
import { firebaseLogin, firebaseLogout, User } from 'web/lib/firebase/users'
=======
import { usePrivateUser, useUser } from 'web/hooks/use-user'
import { firebaseLogout, User } from 'web/lib/firebase/users'
>>>>>>> 590c63e9
import { ManifoldLogo } from './manifold-logo'
import { MenuButton } from './menu'
import { ProfileSummary } from './profile-menu'
import NotificationsIcon from 'web/components/notifications-icon'
import React, { useEffect, useState } from 'react'
import { IS_PRIVATE_MANIFOLD } from 'common/envs/constants'
import { CreateQuestionButton } from 'web/components/create-question-button'
import { useMemberGroups } from 'web/hooks/use-group'
import { groupPath } from 'web/lib/firebase/groups'
import { trackCallback, withTracking } from 'web/lib/service/analytics'
import { Group } from 'common/group'
import { Spacer } from '../layout/spacer'
import { useUnseenPreferredNotifications } from 'web/hooks/use-notifications'
import { setNotificationsAsSeen } from 'web/pages/notifications'
import { PrivateUser } from 'common/user'
import { useWindowSize } from 'web/hooks/use-window-size'

function getNavigation() {
  return [
    { name: 'Home', href: '/home', icon: HomeIcon },
    {
      name: 'Notifications',
      href: `/notifications`,
      icon: NotificationsIcon,
    },

    ...(IS_PRIVATE_MANIFOLD
      ? [
          {
            name: 'Leaderboards',
            href: '/leaderboards',
            icon: TrendingUpIcon,
          },
        ]
      : [{ name: 'Get M$', href: '/add-funds', icon: CashIcon }]),
  ]
}

function getMoreNavigation(user?: User | null) {
  if (IS_PRIVATE_MANIFOLD) {
    return [
      user
        ? {
            name: 'Sign out',
            href: '#',
            onClick: withTracking(firebaseLogout, 'sign out'),
          }
        : {
            name: 'Sign in',
            href: '#',
            onClick: withTracking(firebaseLogin, 'sign in'),
          },
    ]
  }
  if (!user) {
    return [
      { name: 'Leaderboards', href: '/leaderboards' },
      { name: 'Charity', href: '/charity' },
      { name: 'Blog', href: 'https://news.manifold.markets' },
      { name: 'Discord', href: 'https://discord.gg/eHQBNBqXuh' },
      { name: 'Twitter', href: 'https://twitter.com/ManifoldMarkets' },
    ]
  }

  return [
    { name: 'Send M$', href: '/links' },
    { name: 'Leaderboards', href: '/leaderboards' },
    { name: 'Charity', href: '/charity' },
    { name: 'Discord', href: 'https://discord.gg/eHQBNBqXuh' },
    { name: 'About', href: 'https://docs.manifold.markets/$how-to' },
    {
      name: 'Sign out',
      href: '#',
      onClick: withTracking(firebaseLogout, 'sign out'),
    },
  ]
}

const signedOutNavigation = [
  { name: 'Home', href: '/home', icon: HomeIcon },
  { name: 'Explore', href: '/markets', icon: SearchIcon },
  { name: 'Charity', href: '/charity', icon: HeartIcon },
  {
    name: 'About',
    href: 'https://docs.manifold.markets/$how-to',
    icon: BookOpenIcon,
  },
]

const signedOutMobileNavigation = [
  {
    name: 'About',
    href: 'https://docs.manifold.markets/$how-to',
    icon: BookOpenIcon,
  },
  { name: 'Charity', href: '/charity', icon: HeartIcon },
  { name: 'Leaderboards', href: '/leaderboards', icon: TrendingUpIcon },
  { name: 'Discord', href: 'https://discord.gg/eHQBNBqXuh', icon: ChatIcon },
]

const signedInMobileNavigation = [
  ...(IS_PRIVATE_MANIFOLD
    ? []
    : [{ name: 'Get M$', href: '/add-funds', icon: CashIcon }]),
  {
    name: 'About',
    href: 'https://docs.manifold.markets/$how-to',
    icon: BookOpenIcon,
  },
]

function getMoreMobileNav() {
  return [
    { name: 'Send M$', href: '/links' },
    { name: 'Charity', href: '/charity' },
    { name: 'Discord', href: 'https://discord.gg/eHQBNBqXuh' },
    { name: 'Leaderboards', href: '/leaderboards' },
    {
      name: 'Sign out',
      href: '#',
      onClick: withTracking(firebaseLogout, 'sign out'),
    },
  ]
}

export type Item = {
  name: string
  trackingEventName?: string
  href: string
  icon?: React.ComponentType<{ className?: string }>
}

function SidebarItem(props: { item: Item; currentPage: string }) {
  const { item, currentPage } = props
  return (
    <Link href={item.href} key={item.name}>
      <a
        onClick={trackCallback('sidebar: ' + item.name)}
        className={clsx(
          item.href == currentPage
            ? 'bg-gray-200 text-gray-900'
            : 'text-gray-600 hover:bg-gray-100',
          'group flex items-center rounded-md px-3 py-2 text-sm font-medium'
        )}
        aria-current={item.href == currentPage ? 'page' : undefined}
      >
        {item.icon && (
          <item.icon
            className={clsx(
              item.href == currentPage
                ? 'text-gray-500'
                : 'text-gray-400 group-hover:text-gray-500',
              '-ml-1 mr-3 h-6 w-6 flex-shrink-0'
            )}
            aria-hidden="true"
          />
        )}
        <span className="truncate">{item.name}</span>
      </a>
    </Link>
  )
}

function SidebarButton(props: {
  text: string
  icon: React.ComponentType<{ className?: string }>
  children?: React.ReactNode
}) {
  const { text, children } = props
  return (
    <a className="group flex items-center rounded-md px-3 py-2 text-sm font-medium text-gray-600 hover:cursor-pointer hover:bg-gray-100">
      <props.icon
        className="-ml-1 mr-3 h-6 w-6 flex-shrink-0 text-gray-400 group-hover:text-gray-500"
        aria-hidden="true"
      />
      <span className="truncate">{text}</span>
      {children}
    </a>
  )
}

function MoreButton() {
  return <SidebarButton text={'More'} icon={DotsHorizontalIcon} />
}

export default function Sidebar(props: { className?: string }) {
  const { className } = props
  const router = useRouter()
  const currentPage = router.pathname

  const user = useUser()
  const privateUser = usePrivateUser(user?.id)
  const navigationOptions = !user ? signedOutNavigation : getNavigation()
  const mobileNavigationOptions = !user
    ? signedOutMobileNavigation
    : signedInMobileNavigation
  const memberItems = (
    useMemberGroups(user?.id, { withChatEnabled: true }) ?? []
  ).map((group: Group) => ({
    name: group.name,
    href: groupPath(group.slug),
  }))

  return (
    <nav aria-label="Sidebar" className={className}>
      <ManifoldLogo className="py-6" twoLine />

      <CreateQuestionButton user={user} />
      <Spacer h={4} />
      {user && (
        <div className="w-full" style={{ minHeight: 80 }}>
          <ProfileSummary user={user} />
        </div>
      )}

      {/* Mobile navigation */}
      <div className="space-y-1 lg:hidden">
        {mobileNavigationOptions.map((item) => (
          <SidebarItem key={item.href} item={item} currentPage={currentPage} />
        ))}

        {user && (
          <MenuButton
            menuItems={getMoreMobileNav()}
            buttonContent={<MoreButton />}
          />
        )}

        {privateUser && (
          <GroupsList
            currentPage={router.asPath}
            memberItems={memberItems}
            privateUser={privateUser}
          />
        )}
      </div>

      {/* Desktop navigation */}
      <div className="hidden space-y-1 lg:block">
        {navigationOptions.map((item) => (
          <SidebarItem key={item.href} item={item} currentPage={currentPage} />
        ))}
        <MenuButton
          menuItems={getMoreNavigation(user)}
          buttonContent={<MoreButton />}
        />
<<<<<<< HEAD
      </div>
      {user?.username === 'RichardHanania' && (
        <div>
          <CreateQuestionButton user={user} />

          {user &&
          mustWaitForFreeMarketStatus != 'loading' &&
          mustWaitForFreeMarketStatus ? (
            <Row className="mt-2 justify-center">
              <Row className="gap-1 text-sm text-gray-400">
                Next free question in {countdown}
              </Row>
            </Row>
          ) : (
            user &&
            mustWaitForFreeMarketStatus != 'loading' &&
            !mustWaitForFreeMarketStatus && (
              <Row className="mt-2 justify-center">
                <Row className="gap-1 text-sm text-indigo-400">
                  Daily free question
                  <SparklesIcon className="mt-0.5 h-4 w-4" aria-hidden="true" />
                </Row>
              </Row>
            )
          )}
        </div>
      )}
=======

        {/* Spacer if there are any groups */}
        {memberItems.length > 0 && (
          <div className="py-3">
            <div className="h-[1px] bg-gray-300" />
          </div>
        )}
        {privateUser && (
          <GroupsList
            currentPage={router.asPath}
            memberItems={memberItems}
            privateUser={privateUser}
          />
        )}
      </div>
>>>>>>> 590c63e9
    </nav>
  )
}

function GroupsList(props: {
  currentPage: string
  memberItems: Item[]
  privateUser: PrivateUser
}) {
  const { currentPage, memberItems, privateUser } = props
  const preferredNotifications = useUnseenPreferredNotifications(
    privateUser,
    {
      customHref: '/group/',
    },
    memberItems.length > 0 ? memberItems.length : undefined
  )

  // Set notification as seen if our current page is equal to the isSeenOnHref property
  useEffect(() => {
    preferredNotifications.forEach((notification) => {
      if (notification.isSeenOnHref === currentPage) {
        setNotificationsAsSeen([notification])
      }
    })
  }, [currentPage, preferredNotifications])

  const { height } = useWindowSize()
  const [containerRef, setContainerRef] = useState<HTMLDivElement | null>(null)
  const remainingHeight =
    (height ?? window.innerHeight) - (containerRef?.offsetTop ?? 0)

  return (
    <>
      <SidebarItem
        item={{ name: 'Groups', href: '/groups', icon: UserGroupIcon }}
        currentPage={currentPage}
      />

      <div
        className="flex-1 space-y-0.5 overflow-auto"
        style={{ height: remainingHeight }}
        ref={setContainerRef}
      >
        {memberItems.map((item) => (
          <a
            key={item.href}
            href={item.href}
            className={clsx(
              'group flex items-center rounded-md px-3 py-2 text-sm font-medium text-gray-600 hover:bg-gray-100 hover:text-gray-900',
              preferredNotifications.some(
                (n) =>
                  !n.isSeen &&
                  (n.isSeenOnHref === item.href ||
                    n.isSeenOnHref === item.href.replace('/chat', ''))
              ) && 'font-bold'
            )}
          >
            <span className="truncate">{item.name}</span>
          </a>
        ))}
      </div>
    </>
  )
}<|MERGE_RESOLUTION|>--- conflicted
+++ resolved
@@ -12,13 +12,8 @@
 import clsx from 'clsx'
 import Link from 'next/link'
 import { useRouter } from 'next/router'
-<<<<<<< HEAD
-import { useUser } from 'web/hooks/use-user'
+import { usePrivateUser, useUser } from 'web/hooks/use-user'
 import { firebaseLogin, firebaseLogout, User } from 'web/lib/firebase/users'
-=======
-import { usePrivateUser, useUser } from 'web/hooks/use-user'
-import { firebaseLogout, User } from 'web/lib/firebase/users'
->>>>>>> 590c63e9
 import { ManifoldLogo } from './manifold-logo'
 import { MenuButton } from './menu'
 import { ProfileSummary } from './profile-menu'
@@ -84,7 +79,6 @@
   }
 
   return [
-    { name: 'Send M$', href: '/links' },
     { name: 'Leaderboards', href: '/leaderboards' },
     { name: 'Charity', href: '/charity' },
     { name: 'Discord', href: 'https://discord.gg/eHQBNBqXuh' },
@@ -114,9 +108,7 @@
     href: 'https://docs.manifold.markets/$how-to',
     icon: BookOpenIcon,
   },
-  { name: 'Charity', href: '/charity', icon: HeartIcon },
   { name: 'Leaderboards', href: '/leaderboards', icon: TrendingUpIcon },
-  { name: 'Discord', href: 'https://discord.gg/eHQBNBqXuh', icon: ChatIcon },
 ]
 
 const signedInMobileNavigation = [
@@ -132,9 +124,6 @@
 
 function getMoreMobileNav() {
   return [
-    { name: 'Send M$', href: '/links' },
-    { name: 'Charity', href: '/charity' },
-    { name: 'Discord', href: 'https://discord.gg/eHQBNBqXuh' },
     { name: 'Leaderboards', href: '/leaderboards' },
     {
       name: 'Sign out',
@@ -226,7 +215,9 @@
     <nav aria-label="Sidebar" className={className}>
       <ManifoldLogo className="py-6" twoLine />
 
-      <CreateQuestionButton user={user} />
+      {user?.username === 'RichardHanania' && (
+        <CreateQuestionButton user={user} />
+      )}
       <Spacer h={4} />
       {user && (
         <div className="w-full" style={{ minHeight: 80 }}>
@@ -265,51 +256,21 @@
           menuItems={getMoreNavigation(user)}
           buttonContent={<MoreButton />}
         />
-<<<<<<< HEAD
       </div>
-      {user?.username === 'RichardHanania' && (
-        <div>
-          <CreateQuestionButton user={user} />
-
-          {user &&
-          mustWaitForFreeMarketStatus != 'loading' &&
-          mustWaitForFreeMarketStatus ? (
-            <Row className="mt-2 justify-center">
-              <Row className="gap-1 text-sm text-gray-400">
-                Next free question in {countdown}
-              </Row>
-            </Row>
-          ) : (
-            user &&
-            mustWaitForFreeMarketStatus != 'loading' &&
-            !mustWaitForFreeMarketStatus && (
-              <Row className="mt-2 justify-center">
-                <Row className="gap-1 text-sm text-indigo-400">
-                  Daily free question
-                  <SparklesIcon className="mt-0.5 h-4 w-4" aria-hidden="true" />
-                </Row>
-              </Row>
-            )
-          )}
+
+      {/* Spacer if there are any groups */}
+      {memberItems.length > 0 && (
+        <div className="py-3">
+          <div className="h-[1px] bg-gray-300" />
         </div>
       )}
-=======
-
-        {/* Spacer if there are any groups */}
-        {memberItems.length > 0 && (
-          <div className="py-3">
-            <div className="h-[1px] bg-gray-300" />
-          </div>
-        )}
-        {privateUser && (
-          <GroupsList
-            currentPage={router.asPath}
-            memberItems={memberItems}
-            privateUser={privateUser}
-          />
-        )}
-      </div>
->>>>>>> 590c63e9
+      {privateUser && (
+        <GroupsList
+          currentPage={router.asPath}
+          memberItems={memberItems}
+          privateUser={privateUser}
+        />
+      )}
     </nav>
   )
 }
