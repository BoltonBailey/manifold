import clsx from 'clsx'
import {
  AnnouncementData,
  BetFillData,
  ContractResolutionData,
  getSourceUrl,
  Notification,
  ReactionNotificationTypes,
} from 'common/notification'
import { formatMoney } from 'common/util/format'
import { floatingEqual } from 'common/util/math'
import { WeeklyPortfolioUpdate } from 'common/weekly-portfolio-update'
import { sortBy } from 'lodash'
import { useState } from 'react'
import { Col } from 'web/components/layout/col'
import { Row } from 'web/components/layout/row'
import { MultiUserReactionModal } from 'web/components/multi-user-reaction-link'
import {
  BettingStreakBonusIncomeNotification,
  BettingStreakExpiringNotification,
  LeagueChangedNotification,
  LoanIncomeNotification,
  ManaPaymentReceievedNotification,
  QuestIncomeNotification,
  UniqueBettorBonusIncomeNotification,
  UserJoinedNotification,
} from 'web/components/notifications/income-summary-notifications'
import {
  BinaryOutcomeLabel,
  MultiLabel,
  NumericValueLabel,
  ProbPercentLabel,
} from 'web/components/outcome-label'
import { Avatar } from 'web/components/widgets/avatar'
import { UserLink } from 'web/components/widgets/user-link'
import { useContract } from 'web/hooks/use-contract-supabase'
import { useGroupsWithContract } from 'web/hooks/use-group-supabase'
import { StarDisplay } from '../reviews/stars'
import { Linkify } from '../widgets/linkify'
import { linkClass, SiteLink } from '../widgets/site-link'
import {
  AvatarNotificationIcon,
  NOTIFICATION_ICON_SIZE,
  NotificationFrame,
  NotificationIcon,
  NotificationTextLabel,
  PrimaryNotificationLink,
  QuestionOrGroupLink,
} from './notification-helpers'

export function NotificationItem(props: {
  notification: Notification
  isChildOfGroup?: boolean
}) {
  const { notification, isChildOfGroup } = props
  const { sourceType, reason, sourceUpdateType } = notification

  const [highlighted, setHighlighted] = useState(!notification.isSeen)

  if (sourceType === 'bonus') {
    return (
      <UniqueBettorBonusIncomeNotification
        notification={notification}
        highlighted={highlighted}
        setHighlighted={setHighlighted}
      />
    )
  } else if (sourceType === 'quest_reward') {
    return (
      <QuestIncomeNotification
        notification={notification}
        highlighted={highlighted}
        setHighlighted={setHighlighted}
      />
    )
  } else if (sourceType === 'betting_streak_bonus') {
    return (
      <BettingStreakBonusIncomeNotification
        notification={notification}
        highlighted={highlighted}
        setHighlighted={setHighlighted}
      />
    )
  } else if (sourceType === 'betting_streak_expiring') {
    return (
      <BettingStreakExpiringNotification
        notification={notification}
        highlighted={highlighted}
        setHighlighted={setHighlighted}
      />
    )
  } else if (sourceType === 'loan') {
    return (
      <LoanIncomeNotification
        notification={notification}
        highlighted={highlighted}
        setHighlighted={setHighlighted}
      />
    )
  } else if (sourceType === 'mana_payment') {
    return (
      <ManaPaymentReceievedNotification
        notification={notification}
        highlighted={highlighted}
        setHighlighted={setHighlighted}
      />
    )
  } else if (sourceType === 'announcement') {
    return (
      <AnnouncementNotification
        notification={notification}
        highlighted={highlighted}
        setHighlighted={setHighlighted}
      />
    )
  } else if (sourceType === 'user') {
    if (reason === 'bounty_added') {
      return (
        <BountyAddedNotification
          notification={notification}
          highlighted={highlighted}
          setHighlighted={setHighlighted}
          isChildOfGroup={isChildOfGroup}
        />
      )
    }
    return (
      <UserJoinedNotification
        notification={notification}
        highlighted={highlighted}
        setHighlighted={setHighlighted}
      />
    )
  } else if (reason === 'bet_fill') {
    return (
      <BetFillNotification
        notification={notification}
        isChildOfGroup={isChildOfGroup}
        highlighted={highlighted}
        setHighlighted={setHighlighted}
      />
    )
  } else if (reason === 'limit_order_cancelled') {
    return (
      <LimitOrderCancelledNotification
        notification={notification}
        isChildOfGroup={isChildOfGroup}
        highlighted={highlighted}
        setHighlighted={setHighlighted}
      />
    )
  } else if (sourceType === 'contract') {
    if (sourceUpdateType === 'resolved') {
      return (
        <MarketResolvedNotification
          highlighted={highlighted}
          notification={notification}
          isChildOfGroup={isChildOfGroup}
          setHighlighted={setHighlighted}
        />
      )
    }
    if (sourceUpdateType === 'closed') {
      return (
        <MarketClosedNotification
          notification={notification}
          isChildOfGroup={isChildOfGroup}
          highlighted={highlighted}
          setHighlighted={setHighlighted}
        />
      )
    }
    if (reason === 'contract_from_followed_user') {
      return (
        <NewMarketNotification
          notification={notification}
          isChildOfGroup={isChildOfGroup}
          highlighted={highlighted}
          setHighlighted={setHighlighted}
        />
      )
    }
    if (reason === 'contract_from_private_group') {
      return (
        <NewPrivateMarketNotification
          notification={notification}
          isChildOfGroup={isChildOfGroup}
          highlighted={highlighted}
          setHighlighted={setHighlighted}
        />
      )
    } else if (reason === 'tagged_user') {
      return (
        <TaggedUserNotification
          notification={notification}
          isChildOfGroup={isChildOfGroup}
          highlighted={highlighted}
          setHighlighted={setHighlighted}
        />
      )
    } else if (reason === 'bounty_awarded') {
      return (
        <BountyAwardedNotification
          notification={notification}
          highlighted={highlighted}
          setHighlighted={setHighlighted}
          isChildOfGroup={isChildOfGroup}
        />
      )
    } else if (
      reason === 'vote_on_your_contract' ||
      reason === 'all_votes_on_watched_markets'
    ) {
      return (
        <VotedNotification
          notification={notification}
          highlighted={highlighted}
          setHighlighted={setHighlighted}
          isChildOfGroup={isChildOfGroup}
        />
      )
    } else if (
      reason == 'poll_close_on_watched_markets' ||
      reason == 'your_poll_closed'
    ) {
      return (
        <PollClosedNotification
          notification={notification}
          highlighted={highlighted}
          setHighlighted={setHighlighted}
          isChildOfGroup={isChildOfGroup}
        />
      )
    }
    return (
      <MarketUpdateNotification
        notification={notification}
        isChildOfGroup={isChildOfGroup}
        highlighted={highlighted}
        setHighlighted={setHighlighted}
      />
    )
  } else if (sourceType === 'signup_bonus') {
    return (
      <SignupBonusNotification
        notification={notification}
        isChildOfGroup={isChildOfGroup}
        highlighted={highlighted}
        setHighlighted={setHighlighted}
      />
    )
  } else if (sourceType === 'comment') {
    return (
      <CommentNotification
        notification={notification}
        isChildOfGroup={isChildOfGroup}
        highlighted={highlighted}
        setHighlighted={setHighlighted}
      />
    )
  } else if (sourceType === 'answer') {
    return (
      <AnswerNotification
        notification={notification}
        isChildOfGroup={isChildOfGroup}
        highlighted={highlighted}
        setHighlighted={setHighlighted}
      />
    )
  } else if (sourceType === 'follow') {
    return (
      <FollowNotification
        notification={notification}
        isChildOfGroup={isChildOfGroup}
        highlighted={highlighted}
        setHighlighted={setHighlighted}
      />
    )
  } else if (sourceType === 'league_change') {
    return (
      <LeagueChangedNotification
        notification={notification}
        isChildOfGroup={isChildOfGroup}
        highlighted={highlighted}
        setHighlighted={setHighlighted}
      />
    )
  } else if (sourceType === 'liquidity') {
    return (
      <LiquidityNotification
        notification={notification}
        isChildOfGroup={isChildOfGroup}
        highlighted={highlighted}
        setHighlighted={setHighlighted}
      />
    )
  } else if (sourceType === 'group') {
    if (reason === 'group_role_changed') {
      return (
        <GroupRoleChangedNotification
          notification={notification}
          isChildOfGroup={isChildOfGroup}
          highlighted={highlighted}
          setHighlighted={setHighlighted}
        />
      )
    }
    return (
      <GroupAddNotification
        notification={notification}
        isChildOfGroup={isChildOfGroup}
        highlighted={highlighted}
        setHighlighted={setHighlighted}
      />
    )
  } else if (sourceType === 'challenge') {
    return (
      <ChallengeNotification
        notification={notification}
        isChildOfGroup={isChildOfGroup}
        highlighted={highlighted}
        setHighlighted={setHighlighted}
      />
    )
  } else if (ReactionNotificationTypes.includes(sourceType)) {
    return (
      <UserLikeNotification
        notification={notification}
        isChildOfGroup={isChildOfGroup}
        highlighted={highlighted}
        setHighlighted={setHighlighted}
      />
    )
  } else if (reason === 'profit_loss_updates') {
    return (
      <WeeklyUpdateNotification
        notification={notification}
        highlighted={highlighted}
        setHighlighted={setHighlighted}
      />
    )
  }
  return (
    <NotificationFrame
      notification={notification}
      highlighted={highlighted}
      setHighlighted={setHighlighted}
      isChildOfGroup={isChildOfGroup}
      icon={<></>}
    >
      <div className={'mt-1 ml-1 md:text-base'}>
        <NotificationTextLabel notification={notification} />
      </div>
    </NotificationFrame>
  )
}

function LimitOrderCancelledNotification(props: {
  notification: Notification
  highlighted: boolean
  setHighlighted: (highlighted: boolean) => void
  isChildOfGroup?: boolean
}) {
  const { notification, isChildOfGroup, highlighted, setHighlighted } = props
  const { sourceText, data, sourceContractTitle } = notification
  const {
    creatorOutcome,
    probability,
    limitAt: dataLimitAt,
    outcomeType,
  } = (data as BetFillData) ?? {}
  const amountRemaining = formatMoney(parseInt(sourceText ?? '0'))
  const limitAt =
    dataLimitAt !== undefined
      ? dataLimitAt
      : Math.round(probability * 100) + '%'

  const outcome =
    outcomeType === 'PSEUDO_NUMERIC'
      ? creatorOutcome === 'YES'
        ? ' HIGHER'
        : ' LOWER'
      : creatorOutcome
  const color =
    creatorOutcome === 'YES'
      ? 'text-teal-600'
      : creatorOutcome === 'NO'
      ? 'text-scarlet-600'
      : 'text-blue-600'
  const description = (
    <span>
      Your<span className={clsx('mx-1', color)}>{outcome}</span>
      limit order for {amountRemaining} at {limitAt} was cancelled due to
      insufficient funds.
    </span>
  )
  return (
    <NotificationFrame
      notification={notification}
      isChildOfGroup={isChildOfGroup}
      highlighted={highlighted}
      setHighlighted={setHighlighted}
      icon={
        <AvatarNotificationIcon notification={notification} symbol={'🚫'} />
      }
      link={getSourceUrl(notification)}
    >
      <div className="line-clamp-3">
        {description}
        {!isChildOfGroup && (
          <span>
            on <PrimaryNotificationLink text={sourceContractTitle} />
          </span>
        )}
      </div>
    </NotificationFrame>
  )
}
function BetFillNotification(props: {
  notification: Notification
  highlighted: boolean
  setHighlighted: (highlighted: boolean) => void
  isChildOfGroup?: boolean
}) {
  const { notification, isChildOfGroup, highlighted, setHighlighted } = props
  const { sourceText, data, sourceContractTitle } = notification
  const {
    creatorOutcome,
    probability,
    limitOrderRemaining,
    limitOrderTotal,
    limitAt: dataLimitAt,
    outcomeType,
    betAnswer,
  } = (data as BetFillData) ?? {}
  const amount = formatMoney(parseInt(sourceText ?? '0'))
  const limitAt =
    dataLimitAt !== undefined
      ? dataLimitAt
      : Math.round(probability * 100) + '%'

  const outcome =
    outcomeType === 'PSEUDO_NUMERIC'
      ? creatorOutcome === 'YES'
        ? ' HIGHER'
        : ' LOWER'
      : creatorOutcome
  const color =
    creatorOutcome === 'YES'
      ? 'text-teal-600'
      : creatorOutcome === 'NO'
      ? 'text-scarlet-600'
      : 'text-blue-600'
  const description =
    creatorOutcome && probability ? (
      <span>
        <span className="font-semibold">{amount}</span> of your{' '}
        <span className={clsx(color)}>{outcome}</span>{' '}
        {betAnswer && <span>{betAnswer}</span>} limit order at{' '}
        <span className="font-semibold">{limitAt}</span> was filled{' '}
      </span>
    ) : (
      <span>{amount} of your limit order was filled</span>
    )

  const subtitle = (
    <>
      {limitOrderRemaining === 0 && (
        <>
          Your limit order{' '}
          {limitOrderTotal && <>for {formatMoney(limitOrderTotal)}</>} is
          complete
        </>
      )}
      {!!limitOrderRemaining && (
        <>
          You have {formatMoney(limitOrderRemaining)}
          {limitOrderTotal && <>/{formatMoney(limitOrderTotal)}</>} remaining in
          your order
        </>
      )}
    </>
  )

  return (
    <NotificationFrame
      notification={notification}
      isChildOfGroup={isChildOfGroup}
      highlighted={highlighted}
      setHighlighted={setHighlighted}
      icon={
        <AvatarNotificationIcon
          notification={notification}
          symbol={creatorOutcome === 'NO' ? '👇' : '☝️'}
        />
      }
      subtitle={subtitle}
      link={getSourceUrl(notification)}
    >
      <div className="line-clamp-3">
        {description}
        {!isChildOfGroup && (
          <span>
            on <PrimaryNotificationLink text={sourceContractTitle} />
          </span>
        )}
      </div>
    </NotificationFrame>
  )
}

function SignupBonusNotification(props: {
  notification: Notification
  highlighted: boolean
  setHighlighted: (highlighted: boolean) => void
  isChildOfGroup?: boolean
}) {
  const { notification, isChildOfGroup, highlighted, setHighlighted } = props
  const { sourceText } = notification
  const text = (
    <span>
      Thanks for using Manifold! We sent you{' '}
      <span className={'text-teal-500'}>
        {formatMoney(parseInt(sourceText ?? ''))}
      </span>{' '}
      for being a valuable new predictor.
    </span>
  )

  return (
    <NotificationFrame
      notification={notification}
      isChildOfGroup={isChildOfGroup}
      highlighted={highlighted}
      setHighlighted={setHighlighted}
      icon={
        <NotificationIcon
          symbol={'✨'}
          symbolBackgroundClass={
            'bg-gradient-to-br from-primary-600 to-primary-300'
          }
        />
      }
      link={getSourceUrl(notification)}
    >
      <Row>{text}</Row>
    </NotificationFrame>
  )
}

export function MarketResolvedNotification(props: {
  notification: Notification
  highlighted: boolean
  setHighlighted: (highlighted: boolean) => void
  isChildOfGroup?: boolean
}) {
  const { notification, isChildOfGroup, highlighted, setHighlighted } = props
  const {
    sourceText,
    data,
    sourceUserName,
    sourceUserUsername,
    sourceContractTitle,
  } = notification
  const { userInvestment, userPayout, profitRank, totalShareholders } =
    (data as ContractResolutionData) ?? {}
  const profit = userPayout - userInvestment
  const profitable = profit > 0 && !floatingEqual(userInvestment, 0)
  const betterThan = (totalShareholders ?? 0) - (profitRank ?? 0)
  const comparison =
    profitRank && totalShareholders && betterThan > 0
      ? `you outperformed ${betterThan} other${betterThan > 1 ? 's' : ''}!`
      : ''
  const subtitle =
    sourceText === 'CANCEL' && userInvestment > 0 ? (
      <>Your {formatMoney(userInvestment)} invested has been returned to you</>
    ) : sourceText === 'CANCEL' && Math.abs(userPayout) > 0 ? (
      <>Your {formatMoney(-userPayout)} in profit has been removed</>
    ) : profitable ? (
      <>
        Your {formatMoney(userInvestment)} won{' '}
        <span className="text-teal-600">+{formatMoney(profit)}</span> in profit
        {comparison ? `, and ${comparison}` : ``}
      </>
    ) : userInvestment > 0 ? (
      <>
        You lost {formatMoney(Math.abs(profit))}
        {comparison ? `, but ${comparison}` : ``}
      </>
    ) : (
      <div />
    )

  const resolutionDescription = () => {
    if (!sourceText) return <div />

    if (sourceText === 'YES' || sourceText == 'NO') {
      return <BinaryOutcomeLabel outcome={sourceText as any} />
    }

    if (sourceText.includes('%')) {
      return (
        <ProbPercentLabel
          prob={parseFloat(sourceText.replace('%', '')) / 100}
        />
      )
    }
    if (sourceText === 'MKT' || sourceText === 'PROB') return <MultiLabel />

    // Numeric markets
    const isNumberWithCommaOrPeriod = /^[0-9,.]*$/.test(sourceText)
    if (isNumberWithCommaOrPeriod)
      return <NumericValueLabel value={parseFloat(sourceText)} />

    // Free response market
    return (
      <span
        className={
          'inline-block max-w-[200px] truncate align-bottom text-blue-600'
        }
      >
        {sourceText}
      </span>
    )
  }

  const content =
    sourceText === 'CANCEL' ? (
      <>
        <UserLink
          name={sourceUserName || ''}
          username={sourceUserUsername || ''}
          className={'hover:text-primary-500 relative flex-shrink-0'}
        />{' '}
        cancelled {isChildOfGroup && <span>the question</span>}
        {!isChildOfGroup && (
          <span>
            {' '}
            <PrimaryNotificationLink
              text={sourceContractTitle}
              truncatedLength={'xl'}
            />
          </span>
        )}
      </>
    ) : (
      <>
        <UserLink
          name={sourceUserName || ''}
          username={sourceUserUsername || ''}
          className={'hover:text-primary-500 relative flex-shrink-0'}
        />{' '}
        resolved {isChildOfGroup && <span>the question</span>}
        {!isChildOfGroup && (
          <span>
            <PrimaryNotificationLink
              text={sourceContractTitle}
              truncatedLength={'xl'}
            />
          </span>
        )}{' '}
        to {resolutionDescription()}
      </>
    )

  const confettiBg = profitable ? (
    <div
      className={clsx(
        'bg-confetti-static pointer-events-none absolute inset-0 opacity-50'
      )}
    />
  ) : undefined

  return (
    <NotificationFrame
      notification={notification}
      isChildOfGroup={isChildOfGroup}
      highlighted={highlighted}
      setHighlighted={setHighlighted}
      subtitle={subtitle}
      icon={
        <AvatarNotificationIcon
          notification={notification}
          symbol={sourceText === 'CANCEL' ? '🚫' : profitable ? '💰' : '☑️'}
        />
      }
      customBackground={confettiBg}
      link={getSourceUrl(notification)}
    >
      {content}
      <StarDisplay rating={0} />
    </NotificationFrame>
  )
}

function MarketClosedNotification(props: {
  notification: Notification
  highlighted: boolean
  setHighlighted: (highlighted: boolean) => void
  isChildOfGroup?: boolean
}) {
  const { notification, isChildOfGroup, highlighted, setHighlighted } = props
  const { sourceContractTitle } = notification
  return (
    <NotificationFrame
      notification={notification}
      isChildOfGroup={isChildOfGroup}
      highlighted={highlighted}
      setHighlighted={setHighlighted}
      icon={
        <NotificationIcon
          symbol={'❗'}
          symbolBackgroundClass={
            'bg-gradient-to-br from-amber-400 to-amber-200'
          }
        />
      }
      link={getSourceUrl(notification)}
    >
      <span className="line-clamp-3">
        Please resolve your question
        {!isChildOfGroup && (
          <>
            {' '}
            <PrimaryNotificationLink text={sourceContractTitle} />
          </>
        )}
      </span>
    </NotificationFrame>
  )
}

function NewMarketNotification(props: {
  notification: Notification
  highlighted: boolean
  setHighlighted: (highlighted: boolean) => void
  isChildOfGroup?: boolean
}) {
  const { notification, isChildOfGroup, highlighted, setHighlighted } = props
  const { sourceContractTitle, sourceUserName, sourceUserUsername } =
    notification
  return (
    <NotificationFrame
      notification={notification}
      isChildOfGroup={isChildOfGroup}
      highlighted={highlighted}
      setHighlighted={setHighlighted}
      icon={
        <AvatarNotificationIcon notification={notification} symbol={'🌟'} />
      }
      link={getSourceUrl(notification)}
    >
      <div className="line-clamp-3">
        <UserLink
          name={sourceUserName || ''}
          username={sourceUserUsername || ''}
          className={'hover:text-primary-500 relative flex-shrink-0'}
        />{' '}
        <span>
          asked <PrimaryNotificationLink text={sourceContractTitle} />
        </span>
      </div>
    </NotificationFrame>
  )
}

function NewPrivateMarketNotification(props: {
  notification: Notification
  highlighted: boolean
  setHighlighted: (highlighted: boolean) => void
  isChildOfGroup?: boolean
}) {
  const { notification, isChildOfGroup, highlighted, setHighlighted } = props
  const {
    sourceContractTitle,
    sourceUserName,
    sourceUserUsername,
    sourceContractId,
  } = notification
  const contract = useContract(sourceContractId)
  const privateGroup = useGroupsWithContract(contract)
  return (
    <NotificationFrame
      notification={notification}
      isChildOfGroup={isChildOfGroup}
      highlighted={highlighted}
      setHighlighted={setHighlighted}
      icon={
        <AvatarNotificationIcon notification={notification} symbol={'🌟'} />
      }
      link={getSourceUrl(notification)}
    >
      <div className="line-clamp-3">
        <UserLink
          name={sourceUserName || ''}
          username={sourceUserUsername || ''}
          className={'hover:text-primary-500 relative flex-shrink-0'}
        />{' '}
        <span>
          asked <PrimaryNotificationLink text={sourceContractTitle} />
        </span>{' '}
        in private group,{' '}
        {privateGroup && privateGroup.length > 0 ? (
          <SiteLink
            className={clsx(linkClass, 'hover:text-primary-500 font-semibold')}
            href={`group/${privateGroup[0].slug}`}
          >
            {privateGroup[0].name}
          </SiteLink>
        ) : (
          'a private group'
        )}
      </div>
    </NotificationFrame>
  )
}

function MarketUpdateNotification(props: {
  notification: Notification
  highlighted: boolean
  setHighlighted: (highlighted: boolean) => void
  isChildOfGroup?: boolean
}) {
  const { notification, isChildOfGroup, highlighted, setHighlighted } = props
  const {
    sourceContractTitle,
    sourceUserName,
    sourceUserUsername,
    sourceUpdateType,
    sourceText,
  } = notification

  const action = sourceUpdateType === 'closed' ? 'closed' : 'updated'
  const subtitle =
    sourceText && parseInt(sourceText) > 0 ? (
      <span>
        Updated close time: {new Date(parseInt(sourceText)).toLocaleString()}
      </span>
    ) : (
      sourceText
    )
  return (
    <NotificationFrame
      notification={notification}
      isChildOfGroup={isChildOfGroup}
      highlighted={highlighted}
      setHighlighted={setHighlighted}
      icon={
        <AvatarNotificationIcon notification={notification} symbol={'✏️'} />
      }
      subtitle={subtitle}
      link={getSourceUrl(notification)}
    >
      <div className="line-clamp-3">
        <UserLink
          name={sourceUserName || ''}
          username={sourceUserUsername || ''}
          className={'hover:text-primary-500 relative flex-shrink-0'}
        />{' '}
        <span>
          {action}{' '}
          {!isChildOfGroup && (
            <PrimaryNotificationLink text={sourceContractTitle} />
          )}
          {isChildOfGroup && <>the question</>}
        </span>
      </div>
    </NotificationFrame>
  )
}

function CommentNotification(props: {
  notification: Notification
  highlighted: boolean
  setHighlighted: (highlighted: boolean) => void
  isChildOfGroup?: boolean
}) {
  const { notification, isChildOfGroup, highlighted, setHighlighted } = props
  const {
    sourceUserName,
    sourceUserUsername,
    reason,
    sourceText,
    sourceContractTitle,
  } = notification
  const reasonText =
    reason === 'reply_to_users_answer' || reason === 'reply_to_users_comment'
      ? 'replied to you '
      : `commented `
  const comment = sourceText
  return (
    <NotificationFrame
      notification={notification}
      isChildOfGroup={isChildOfGroup}
      highlighted={highlighted}
      setHighlighted={setHighlighted}
      icon={
        <AvatarNotificationIcon notification={notification} symbol={'💬'} />
      }
      subtitle={
        comment ? (
          <div className="line-clamp-2">
            <Linkify text={comment} />{' '}
          </div>
        ) : (
          <></>
        )
      }
      link={getSourceUrl(notification)}
    >
      <div className="line-clamp-3">
        <UserLink
          name={sourceUserName || ''}
          username={sourceUserUsername || ''}
          className={'hover:text-primary-500 relative flex-shrink-0'}
        />{' '}
        {reasonText}
        {!isChildOfGroup && (
          <span>
            on <PrimaryNotificationLink text={sourceContractTitle} />
          </span>
        )}
      </div>
    </NotificationFrame>
  )
}

function AnswerNotification(props: {
  notification: Notification
  highlighted: boolean
  setHighlighted: (highlighted: boolean) => void
  isChildOfGroup?: boolean
}) {
  const { notification, isChildOfGroup, highlighted, setHighlighted } = props
  const {
    sourceUserName,
    sourceUserUsername,
    sourceText,
    sourceContractTitle,
  } = notification
  return (
    <NotificationFrame
      notification={notification}
      isChildOfGroup={isChildOfGroup}
      highlighted={highlighted}
      setHighlighted={setHighlighted}
      icon={
        <AvatarNotificationIcon notification={notification} symbol={'🙋'} />
      }
      subtitle={<div className="line-clamp-2">{sourceText}</div>}
      link={getSourceUrl(notification)}
    >
      <div className="line-clamp-3">
        <UserLink
          name={sourceUserName || ''}
          username={sourceUserUsername || ''}
          className={'hover:text-primary-500 relative flex-shrink-0'}
        />{' '}
        answered{' '}
        {!isChildOfGroup && (
          <span>
            on <PrimaryNotificationLink text={sourceContractTitle} />
          </span>
        )}
      </div>
    </NotificationFrame>
  )
}

function TaggedUserNotification(props: {
  notification: Notification
  highlighted: boolean
  setHighlighted: (highlighted: boolean) => void
  isChildOfGroup?: boolean
}) {
  const { notification, isChildOfGroup, highlighted, setHighlighted } = props
  const { sourceUserName, sourceUserUsername, sourceContractTitle } =
    notification
  return (
    <NotificationFrame
      notification={notification}
      isChildOfGroup={isChildOfGroup}
      highlighted={highlighted}
      setHighlighted={setHighlighted}
      icon={
        <AvatarNotificationIcon notification={notification} symbol={'🏷️'} />
      }
      link={getSourceUrl(notification)}
    >
      <div className="line-clamp-3">
        <UserLink
          name={sourceUserName || ''}
          username={sourceUserUsername || ''}
          className={'hover:text-primary-500 relative flex-shrink-0'}
        />{' '}
        tagged you{' '}
        {!isChildOfGroup && (
          <span>
            on <PrimaryNotificationLink text={sourceContractTitle} />
          </span>
        )}
      </div>
    </NotificationFrame>
  )
}

export function MultipleAvatarIcons(props: {
  notification: Notification
  symbol: string
  setOpen: (open: boolean) => void
}) {
  const { notification, symbol, setOpen } = props
  const relatedNotifications: Notification[] = sortBy(
    notification.data?.relatedNotifications ?? [notification],
    (n) => n.createdTime
  )

  const combineAvatars = (notifications: Notification[]) => {
    const totalAvatars = notifications.length
    const maxToShow = Math.min(totalAvatars, 3)
    const avatarsToCombine = notifications.slice(
      totalAvatars - maxToShow,
      totalAvatars
    )
    const max = avatarsToCombine.length
    const startLeft = -0.35 * (max - 1)
    return avatarsToCombine.map((n, index) => (
      <div
        key={index}
        className={'absolute'}
        style={
          index === 0
            ? {
                left: `${startLeft}rem`,
              }
            : {
                left: `${startLeft + index * 0.5}rem`,
              }
        }
      >
        <AvatarNotificationIcon
          notification={n}
          symbol={index === max - 1 ? symbol : ''}
        />
      </div>
    ))
  }

  return (
    <div
      onClick={(event) => {
        if (relatedNotifications.length === 1) return
        event.preventDefault()
        setOpen(true)
      }}
    >
      {relatedNotifications.length > 1 ? (
        <Col
          className={`pointer-events-none relative items-center justify-center`}
        >
          {/* placeholder avatar to set the proper size*/}
          <Avatar size={NOTIFICATION_ICON_SIZE} />
          {combineAvatars(relatedNotifications)}
        </Col>
      ) : (
        <AvatarNotificationIcon notification={notification} symbol={symbol} />
      )}
    </div>
  )
}

function UserLikeNotification(props: {
  notification: Notification
  highlighted: boolean
  setHighlighted: (highlighted: boolean) => void
  isChildOfGroup?: boolean
}) {
  const { notification, highlighted, setHighlighted, isChildOfGroup } = props
  const [open, setOpen] = useState(false)
  const { sourceUserName, sourceType, sourceText } = notification
  const relatedNotifications: Notification[] = notification.data
    ?.relatedNotifications ?? [notification]
  const reactorsText =
    relatedNotifications.length > 1
      ? `${sourceUserName} & ${relatedNotifications.length - 1} other${
          relatedNotifications.length > 2 ? 's' : ''
        }`
      : sourceUserName
  return (
    <NotificationFrame
      notification={notification}
      isChildOfGroup={isChildOfGroup}
      highlighted={highlighted}
      setHighlighted={setHighlighted}
      icon={
        <MultipleAvatarIcons
          notification={notification}
          symbol={'💖'}
          setOpen={setOpen}
        />
      }
      link={getSourceUrl(notification)}
      subtitle={
        sourceType === 'comment_like' ? <Linkify text={sourceText} /> : <></>
      }
    >
      {reactorsText && <PrimaryNotificationLink text={reactorsText} />} liked
      your
      {sourceType === 'comment_like'
        ? ' comment ' + (isChildOfGroup ? '' : 'on ')
        : ' question '}
      {!isChildOfGroup && <QuestionOrGroupLink notification={notification} />}
      <MultiUserReactionModal
        similarNotifications={relatedNotifications}
        modalLabel={'Who liked it?'}
        open={open}
        setOpen={setOpen}
      />
    </NotificationFrame>
  )
}

function FollowNotification(props: {
  notification: Notification
  highlighted: boolean
  setHighlighted: (highlighted: boolean) => void
  isChildOfGroup?: boolean
}) {
  const { notification, isChildOfGroup, highlighted, setHighlighted } = props
  const { sourceUserName, sourceUserUsername } = notification
  return (
    <NotificationFrame
      notification={notification}
      isChildOfGroup={isChildOfGroup}
      highlighted={highlighted}
      setHighlighted={setHighlighted}
      icon={
        <AvatarNotificationIcon
          notification={notification}
          symbol={
            <Col className="from-ink-400 to-ink-200 h-5 w-5 items-center rounded-lg bg-gradient-to-br text-sm">
              ➕
            </Col>
          }
        />
      }
      link={getSourceUrl(notification)}
    >
      <>
        <UserLink
          name={sourceUserName || ''}
          username={sourceUserUsername || ''}
          className={'hover:text-primary-500 relative flex-shrink-0'}
        />{' '}
        followed you
      </>
    </NotificationFrame>
  )
}

function LiquidityNotification(props: {
  notification: Notification
  highlighted: boolean
  setHighlighted: (highlighted: boolean) => void
  isChildOfGroup?: boolean
}) {
  const { notification, isChildOfGroup, highlighted, setHighlighted } = props
  const {
    sourceUserName,
    sourceUserUsername,
    sourceText,
    sourceContractTitle,
  } = notification
  return (
    <NotificationFrame
      notification={notification}
      isChildOfGroup={isChildOfGroup}
      highlighted={highlighted}
      setHighlighted={setHighlighted}
      icon={
        <AvatarNotificationIcon notification={notification} symbol={'💧'} />
      }
      link={getSourceUrl(notification)}
    >
      <div className="line-clamp-3">
        <UserLink
          name={sourceUserName || ''}
          username={sourceUserUsername || ''}
          className={'hover:text-primary-500 relative flex-shrink-0'}
        />{' '}
        added{' '}
        {sourceText && <span>{formatMoney(parseInt(sourceText))} of</span>}{' '}
        liquidity{' '}
        {!isChildOfGroup && (
          <span>
            to <PrimaryNotificationLink text={sourceContractTitle} />
          </span>
        )}
      </div>
    </NotificationFrame>
  )
}

function GroupAddNotification(props: {
  notification: Notification
  highlighted: boolean
  setHighlighted: (highlighted: boolean) => void
  isChildOfGroup?: boolean
}) {
  const { notification, isChildOfGroup, highlighted, setHighlighted } = props
  const { sourceUserName, sourceUserUsername, sourceTitle } = notification
  return (
    <NotificationFrame
      notification={notification}
      isChildOfGroup={isChildOfGroup}
      highlighted={highlighted}
      setHighlighted={setHighlighted}
      icon={
        <AvatarNotificationIcon notification={notification} symbol={'👥'} />
      }
      link={getSourceUrl(notification)}
    >
      <div className="line-clamp-3">
        <UserLink
          name={sourceUserName || ''}
          username={sourceUserUsername || ''}
          className={'hover:text-primary-500 relative flex-shrink-0'}
        />{' '}
        added you{' '}
        {!isChildOfGroup && (
          <span>
            to <PrimaryNotificationLink text={sourceTitle} />
          </span>
        )}
      </div>
    </NotificationFrame>
  )
}

function ChallengeNotification(props: {
  notification: Notification
  highlighted: boolean
  setHighlighted: (highlighted: boolean) => void
  isChildOfGroup?: boolean
}) {
  const { notification, isChildOfGroup, highlighted, setHighlighted } = props
  const {
    sourceUserName,
    sourceUserUsername,
    sourceContractTitle,
    sourceText,
  } = notification
  return (
    <NotificationFrame
      notification={notification}
      isChildOfGroup={isChildOfGroup}
      highlighted={highlighted}
      setHighlighted={setHighlighted}
      icon={
        <AvatarNotificationIcon notification={notification} symbol={'⚔️'} />
      }
      link={getSourceUrl(notification)}
    >
      <>
        <UserLink
          name={sourceUserName || ''}
          username={sourceUserUsername || ''}
          className={'hover:text-primary-500 relative flex-shrink-0'}
        />{' '}
        accepted your challenge{' '}
        {!isChildOfGroup && (
          <span>
            on{' '}
            <PrimaryNotificationLink
              text={sourceContractTitle}
              truncatedLength="xl"
            />{' '}
          </span>
        )}
        {sourceText && (
          <span>
            for{' '}
            <span className="text-teal-500">
              {formatMoney(parseInt(sourceText))}
            </span>
          </span>
        )}
      </>
    </NotificationFrame>
  )
}

function GroupRoleChangedNotification(props: {
  notification: Notification
  highlighted: boolean
  setHighlighted: (highlighted: boolean) => void
  isChildOfGroup?: boolean
}) {
  const { notification, isChildOfGroup, highlighted, setHighlighted } = props
  const { sourceUserName, sourceUserUsername, sourceText, sourceTitle } =
    notification
  return (
    <NotificationFrame
      notification={notification}
      isChildOfGroup={isChildOfGroup}
      highlighted={highlighted}
      setHighlighted={setHighlighted}
      icon={
        <AvatarNotificationIcon notification={notification} symbol={'👥'} />
      }
      link={getSourceUrl(notification)}
    >
      <>
        <UserLink
          name={sourceUserName || ''}
          username={sourceUserUsername || ''}
          className={'hover:text-primary-500 relative flex-shrink-0'}
        />{' '}
        {sourceText}{' '}
        {!isChildOfGroup && (
          <span>
            in{' '}
            <PrimaryNotificationLink text={sourceTitle} truncatedLength="xl" />{' '}
          </span>
        )}
      </>
    </NotificationFrame>
  )
}

function WeeklyUpdateNotification(props: {
  notification: Notification
  highlighted: boolean
  setHighlighted: (highlighted: boolean) => void
  isChildOfGroup?: boolean
}) {
  const { notification, isChildOfGroup, highlighted, setHighlighted } = props
  const { data } = notification
  const { weeklyProfit } = data as WeeklyPortfolioUpdate
  return (
    <NotificationFrame
      notification={notification}
      isChildOfGroup={isChildOfGroup}
      highlighted={highlighted}
      setHighlighted={setHighlighted}
      link={getSourceUrl(notification)}
      icon={
        <NotificationIcon
          symbol={'✨'}
          symbolBackgroundClass={
            'bg-gradient-to-br from-primary-600 to-primary-300'
          }
        />
      }
    >
      <>
        <span>
          Your portfolio changed by{' '}
          <span className={clsx(weeklyProfit > 0 ? 'text-teal-600' : '')}>
            {formatMoney(Math.abs(weeklyProfit))}
          </span>{' '}
          this week. Tap here to see your summary!
        </span>
      </>
    </NotificationFrame>
  )
}

function BountyAwardedNotification(props: {
  notification: Notification
  highlighted: boolean
  setHighlighted: (highlighted: boolean) => void
  isChildOfGroup?: boolean
}) {
  const { notification, highlighted, setHighlighted, isChildOfGroup } = props
  return (
    <NotificationFrame
      notification={notification}
      isChildOfGroup={isChildOfGroup}
      highlighted={highlighted}
      setHighlighted={setHighlighted}
      link={getSourceUrl(notification)}
      icon={
        <AvatarNotificationIcon notification={notification} symbol={'💰'} />
      }
    >
      <>
        <span>
          <UserLink
            name={notification.sourceUserName}
            username={notification.sourceUserUsername}
          />
          awarded you a{' '}
          <span className="font-semibold text-teal-600 dark:text-teal-400">
            {formatMoney(+notification?.sourceText)}
          </span>{' '}
          bounty
          {!isChildOfGroup && (
            <span>
              {' '}
              for your answer on{' '}
              <PrimaryNotificationLink
                text={notification.sourceContractTitle}
              />
            </span>
          )}
        </span>
      </>
    </NotificationFrame>
  )
}

function BountyAddedNotification(props: {
  notification: Notification
  highlighted: boolean
  setHighlighted: (highlighted: boolean) => void
  isChildOfGroup?: boolean
}) {
  const { notification, highlighted, setHighlighted, isChildOfGroup } = props
  return (
    <NotificationFrame
      notification={notification}
      isChildOfGroup={isChildOfGroup}
      highlighted={highlighted}
      setHighlighted={setHighlighted}
      link={getSourceUrl(notification)}
      icon={
        <AvatarNotificationIcon notification={notification} symbol={'💰'} />
      }
    >
      <>
        <span>
          <UserLink
            name={notification.sourceUserName}
            username={notification.sourceUserUsername}
          />{' '}
          added{' '}
          <span className="font-semibold text-teal-600 dark:text-teal-400">
            {formatMoney(+notification?.sourceText)}
          </span>{' '}
          to your bountied question{' '}
          {!isChildOfGroup && (
            <span>
              <PrimaryNotificationLink
                text={notification.sourceContractTitle}
              />
            </span>
          )}
        </span>
      </>
    </NotificationFrame>
  )
}

<<<<<<< HEAD
function AnnouncementNotification(props: {
=======
function VotedNotification(props: {
>>>>>>> 7012eafe
  notification: Notification
  highlighted: boolean
  setHighlighted: (highlighted: boolean) => void
  isChildOfGroup?: boolean
}) {
<<<<<<< HEAD
  const { notification, isChildOfGroup, highlighted, setHighlighted } = props
  const { sourceUserName, sourceUserUsername, sourceText } = notification

  const data = notification.data as AnnouncementData
  const announcement = sourceText
=======
  const { notification, highlighted, setHighlighted, isChildOfGroup } = props
>>>>>>> 7012eafe
  return (
    <NotificationFrame
      notification={notification}
      isChildOfGroup={isChildOfGroup}
      highlighted={highlighted}
      setHighlighted={setHighlighted}
<<<<<<< HEAD
      icon={
        <AvatarNotificationIcon notification={notification} symbol={'💬'} />
      }
      subtitle={
        announcement ? (
          <div className="line-clamp-2">{announcement}</div>
        ) : (
          <></>
        )
      }
      link={data.url}
    >
      <div className="line-clamp-3">
        {data.url ? (
          <UserLink
            name={sourceUserName || ''}
            username={sourceUserUsername || ''}
            className={'hover:text-primary-500 relative flex-shrink-0'}
          />
        ) : (
          <span className="relative flex-shrink-0">
            {sourceUserName || ''}
            {sourceUserUsername ? ` (@${sourceUserUsername})` : ''}
          </span>
        )}{' '}
        {!isChildOfGroup && <span>announced</span>}
      </div>
=======
      link={getSourceUrl(notification)}
      icon={
        <AvatarNotificationIcon notification={notification} symbol={'🗳️'} />
      }
    >
      <>
        <span>
          <UserLink
            name={notification.sourceUserName}
            username={notification.sourceUserUsername}
          />{' '}
          voted on <b>{notification.sourceText}</b>
          {!isChildOfGroup && (
            <span>
              {' '}
              on{' '}
              <PrimaryNotificationLink
                text={notification.sourceContractTitle}
              />
            </span>
          )}
        </span>
      </>
    </NotificationFrame>
  )
}

function PollClosedNotification(props: {
  notification: Notification
  highlighted: boolean
  setHighlighted: (highlighted: boolean) => void
  isChildOfGroup?: boolean
}) {
  const { notification, highlighted, setHighlighted, isChildOfGroup } = props
  return (
    <NotificationFrame
      notification={notification}
      isChildOfGroup={isChildOfGroup}
      highlighted={highlighted}
      setHighlighted={setHighlighted}
      link={getSourceUrl(notification)}
      icon={
        <NotificationIcon
          symbol={'🗳️'}
          symbolBackgroundClass="bg-gradient-to-br from-fuchsia-500 to-fuchsia-200"
        />
      }
      subtitle={notification.sourceText}
    >
      <>
        <span>
          {notification.reason == 'your_poll_closed' ? (
            <span>Your poll</span>
          ) : (
            <span>
              <UserLink
                name={notification.sourceUserName}
                username={notification.sourceUserUsername}
              />
              {`'s poll`}
            </span>
          )}
          {!isChildOfGroup && (
            <span>
              {' '}
              <PrimaryNotificationLink
                text={notification.sourceContractTitle}
              />
            </span>
          )}{' '}
          has autoclosed!
        </span>
      </>
>>>>>>> 7012eafe
    </NotificationFrame>
  )
}<|MERGE_RESOLUTION|>--- conflicted
+++ resolved
@@ -1451,61 +1451,19 @@
     </NotificationFrame>
   )
 }
-
-<<<<<<< HEAD
-function AnnouncementNotification(props: {
-=======
 function VotedNotification(props: {
->>>>>>> 7012eafe
-  notification: Notification
-  highlighted: boolean
-  setHighlighted: (highlighted: boolean) => void
-  isChildOfGroup?: boolean
-}) {
-<<<<<<< HEAD
-  const { notification, isChildOfGroup, highlighted, setHighlighted } = props
-  const { sourceUserName, sourceUserUsername, sourceText } = notification
-
-  const data = notification.data as AnnouncementData
-  const announcement = sourceText
-=======
+  notification: Notification
+  highlighted: boolean
+  setHighlighted: (highlighted: boolean) => void
+  isChildOfGroup?: boolean
+}) {
   const { notification, highlighted, setHighlighted, isChildOfGroup } = props
->>>>>>> 7012eafe
-  return (
-    <NotificationFrame
-      notification={notification}
-      isChildOfGroup={isChildOfGroup}
-      highlighted={highlighted}
-      setHighlighted={setHighlighted}
-<<<<<<< HEAD
-      icon={
-        <AvatarNotificationIcon notification={notification} symbol={'💬'} />
-      }
-      subtitle={
-        announcement ? (
-          <div className="line-clamp-2">{announcement}</div>
-        ) : (
-          <></>
-        )
-      }
-      link={data.url}
-    >
-      <div className="line-clamp-3">
-        {data.url ? (
-          <UserLink
-            name={sourceUserName || ''}
-            username={sourceUserUsername || ''}
-            className={'hover:text-primary-500 relative flex-shrink-0'}
-          />
-        ) : (
-          <span className="relative flex-shrink-0">
-            {sourceUserName || ''}
-            {sourceUserUsername ? ` (@${sourceUserUsername})` : ''}
-          </span>
-        )}{' '}
-        {!isChildOfGroup && <span>announced</span>}
-      </div>
-=======
+  return (
+    <NotificationFrame
+      notification={notification}
+      isChildOfGroup={isChildOfGroup}
+      highlighted={highlighted}
+      setHighlighted={setHighlighted}
       link={getSourceUrl(notification)}
       icon={
         <AvatarNotificationIcon notification={notification} symbol={'🗳️'} />
@@ -1529,6 +1487,54 @@
           )}
         </span>
       </>
+    </NotificationFrame>
+  )
+}
+
+function AnnouncementNotification(props: {
+  notification: Notification
+  highlighted: boolean
+  setHighlighted: (highlighted: boolean) => void
+  isChildOfGroup?: boolean
+}) {
+  const { notification, isChildOfGroup, highlighted, setHighlighted } = props
+  const { sourceUserName, sourceUserUsername, sourceText } = notification
+
+  const data = notification.data as AnnouncementData
+  const announcement = sourceText
+  return (
+    <NotificationFrame
+      notification={notification}
+      isChildOfGroup={isChildOfGroup}
+      highlighted={highlighted}
+      setHighlighted={setHighlighted}
+      icon={
+        <AvatarNotificationIcon notification={notification} symbol={'💬'} />
+      }
+      subtitle={
+        announcement ? (
+          <div className="line-clamp-2">{announcement}</div>
+        ) : (
+          <></>
+        )
+      }
+      link={data.url}
+    >
+      <div className="line-clamp-3">
+        {data.url ? (
+          <UserLink
+            name={sourceUserName || ''}
+            username={sourceUserUsername || ''}
+            className={'hover:text-primary-500 relative flex-shrink-0'}
+          />
+        ) : (
+          <span className="relative flex-shrink-0">
+            {sourceUserName || ''}
+            {sourceUserUsername ? ` (@${sourceUserUsername})` : ''}
+          </span>
+        )}{' '}
+        {!isChildOfGroup && <span>announced</span>}
+      </div>
     </NotificationFrame>
   )
 }
@@ -1579,7 +1585,6 @@
           has autoclosed!
         </span>
       </>
->>>>>>> 7012eafe
     </NotificationFrame>
   )
 }