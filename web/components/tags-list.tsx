import clsx from 'clsx'
import { Row } from './layout/row'
import { SiteLink } from './site-link'

function Hashtag(props: { tag: string; noLink?: boolean }) {
  const { tag, noLink } = props
  const body = (
    <div
      className={clsx(
        'bg-gray-100 border-2 px-3 py-1 rounded-full shadow-md',
        !noLink && 'cursor-pointer'
      )}
    >
      <span className="text-gray-600 text-sm">{tag}</span>
    </div>
  )

  if (noLink) return body
  return (
    <SiteLink href={`/tag/${tag.substring(1)}`} className="flex items-center">
      {body}
    </SiteLink>
  )
}

export function TagsList(props: {
  tags: string[]
  className?: string
  noLink?: boolean
  noLabel?: boolean
}) {
  const { tags, className, noLink, noLabel } = props
  return (
    <Row className={clsx('items-center flex-wrap gap-2', className)}>
      {!noLabel && <div className="text-gray-500 mr-1">Tags</div>}
      {tags.map((tag) => (
        <Hashtag
          key={tag}
          tag={tag.startsWith('#') ? tag : `#${tag}`}
          noLink={noLink}
        />
      ))}
    </Row>
  )
}

export function FoldTag(props: { fold: { slug: string; name: string } }) {
  const { fold } = props
  const { slug, name } = fold
  return (
    <SiteLink href={`/fold/${slug}`} className="flex items-center">
      <div
        className={clsx(
          'bg-white border-2 px-4 py-1 rounded-full shadow-md',
          'cursor-pointer'
        )}
      >
        <span className="text-gray-500 text-sm">{name}</span>
      </div>
    </SiteLink>
  )
}

export function FoldTagList(props: {
  folds: { slug: string; name: string }[]
<<<<<<< HEAD
  className?: string
}) {
  const { folds, className } = props
=======
  noLabel?: boolean
  className?: string
}) {
  const { folds, noLabel, className } = props
>>>>>>> ca89fd15
  return (
    <Row className={clsx('flex-wrap gap-2 items-center', className)}>
      {folds.length > 0 && (
        <>
          {!noLabel && <div className="text-gray-500 mr-1">Communities</div>}
          {folds.map((fold) => (
            <FoldTag key={fold.slug} fold={fold} />
          ))}
        </>
      )}
    </Row>
  )
}<|MERGE_RESOLUTION|>--- conflicted
+++ resolved
@@ -63,16 +63,10 @@
 
 export function FoldTagList(props: {
   folds: { slug: string; name: string }[]
-<<<<<<< HEAD
-  className?: string
-}) {
-  const { folds, className } = props
-=======
   noLabel?: boolean
   className?: string
 }) {
   const { folds, noLabel, className } = props
->>>>>>> ca89fd15
   return (
     <Row className={clsx('flex-wrap gap-2 items-center', className)}>
       {folds.length > 0 && (
