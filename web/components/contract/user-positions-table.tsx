import clsx from 'clsx'
import { CPMMContract } from 'common/contract'
<<<<<<< HEAD
import { ContractMetric } from 'common/contract-metric'
import { ShareholderStats } from 'common/supabase/contract-metrics'
=======
import {
  ContractMetric,
  ContractMetricsByOutcome,
} from 'common/contract-metric'
import {
  ShareholderStats,
  getContractMetricsForContractId,
} from 'common/supabase/contract-metrics'
>>>>>>> c9064cf0
import { User } from 'common/user'
import { formatMoney } from 'common/util/format'
import { partition } from 'lodash'
import { memo, useEffect, useState } from 'react'
import { SortRow } from 'web/components/contract/contract-tabs'
import { Col } from 'web/components/layout/col'
import { Row } from 'web/components/layout/row'
import {
  BuyLabel,
  HigherLabel,
  LowerLabel,
  NoLabel,
  ShortLabel,
  YesLabel,
} from 'web/components/outcome-label'
import { Avatar } from 'web/components/widgets/avatar'
import { LoadingIndicator } from 'web/components/widgets/loading-indicator'
import { Pagination } from 'web/components/widgets/pagination'
import { Tooltip } from 'web/components/widgets/tooltip'
import { UserLink } from 'web/components/widgets/user-link'
import { useSupabaseContractMetrics } from 'web/hooks/use-contract-metrics'
import { useFollows } from 'web/hooks/use-follows'
import { useIsMobile } from 'web/hooks/use-is-mobile'
import { useUser } from 'web/hooks/use-user'
import {
  getTotalContractMetricsCount,
  getContractMetricsYesCount,
  getContractMetricsNoCount,
} from 'web/lib/firebase/contract-metrics'
import { db } from 'web/lib/supabase/db'
import { getStonkShares } from 'common/stonk'

export const BinaryUserPositionsTable =
  function BinaryUserPositionsTabContent(props: {
    contract: CPMMContract
    positions: ContractMetricsByOutcome
    setTotalPositions: (count: number) => void
    shareholderStats?: ShareholderStats
  }) {
    const { contract, setTotalPositions } = props
    const contractId = contract.id
    const [page, setPage] = useState(0)
    const pageSize = 20
    const currentUser = useUser()
    const followedUsers = useFollows(currentUser?.id)

    const [shareholderStats, setShareholderStats] = useState<
      ShareholderStats | undefined
    >(props.shareholderStats)

    const [sort, setSort] = useState<'profit' | 'shares'>('shares')
    const [livePositionsLimit, setLivePositionsLimit] = useState(100)

    const contractMetricsByProfit =
      useSupabaseContractMetrics(
        contractId,
        db,
        'profit',
        livePositionsLimit
      ) ?? []
    const positions =
      useSupabaseContractMetrics(
        contractId,
        db,
        'shares',
        livePositionsLimit
      ) ?? []

    const [yesOrProfitPositions, noOrLossPositions] = partition(
      sort === 'shares' ? positions : contractMetricsByProfit,
      (cm) => (sort === 'shares' ? cm.hasYesShares : cm.profit > 0)
    )

    useEffect(() => {
      // Let's use firebase here as supabase can be slightly out of date, leading to incorrect counts
      getTotalContractMetricsCount(contractId).then(setTotalPositions)

      Promise.all([
        getContractMetricsYesCount(contractId),
        getContractMetricsNoCount(contractId),
      ]).then(([yesCount, noCount]) =>
        setShareholderStats({
          yesShareholders: yesCount,
          noShareholders: noCount,
        })
      )
    }, [positions.length, contractId])

    const visibleYesPositions = yesOrProfitPositions.slice(
      page * pageSize,
      (page + 1) * pageSize
    )
    const visibleNoPositions = noOrLossPositions.slice(
      page * pageSize,
      (page + 1) * pageSize
    )
    const largestColumnLength =
      yesOrProfitPositions.length > noOrLossPositions.length
        ? yesOrProfitPositions.length
        : noOrLossPositions.length

    useEffect(() => {
      if (page === largestColumnLength / pageSize - 1) {
        setLivePositionsLimit((livePositionsLimit) => livePositionsLimit + 100)
      }
    }, [page, largestColumnLength])

    const isBinary = contract.outcomeType === 'BINARY'
    const isStonk = contract.outcomeType === 'STONK'
    const isPseudoNumeric = contract.outcomeType === 'PSEUDO_NUMERIC'

    const getPositionsTitle = (outcome: 'YES' | 'NO') => {
      return outcome === 'YES' ? (
        <span>
          <Tooltip
            text={'Approximate count, refresh to update'}
            placement={'top'}
          >
            {shareholderStats?.yesShareholders}{' '}
          </Tooltip>
          {isBinary ? (
            <>
              <YesLabel /> payouts
            </>
          ) : isStonk ? (
            <>
              <BuyLabel /> positions
            </>
          ) : isPseudoNumeric ? (
            <>
              <HigherLabel /> positions
            </>
          ) : (
            <></>
          )}
        </span>
      ) : (
        <span>
          <Tooltip
            text={'Approximate count, refresh to update'}
            placement={'top'}
          >
            {shareholderStats?.noShareholders}{' '}
          </Tooltip>
          {isBinary ? (
            <>
              <NoLabel /> payouts
            </>
          ) : isStonk ? (
            <>
              <ShortLabel /> positions
            </>
          ) : isPseudoNumeric ? (
            <>
              <LowerLabel /> positions
            </>
          ) : (
            <></>
          )}{' '}
        </span>
      )
    }

    return (
      <Col className={'w-full'}>
        <Row className={'mb-2 items-center justify-end gap-2'}>
          {sort === 'profit' && contractMetricsByProfit === undefined && (
            <LoadingIndicator spinnerClassName={'border-ink-500'} size={'sm'} />
          )}
          <SortRow
            sort={sort === 'profit' ? 'profit' : 'position'}
            onSortClick={() => {
              setSort(sort === 'shares' ? 'profit' : 'shares')
              setPage(0)
            }}
          />
        </Row>

        <Row className={'gap-1 sm:gap-8'}>
          <Col className={'w-full max-w-sm gap-2'}>
            <Row className={'text-ink-500 justify-end px-2'}>
              {sort === 'profit' ? (
                <span className={'text-ink-500'}>Profit</span>
              ) : (
                <span>{getPositionsTitle('YES')}</span>
              )}
            </Row>
            {visibleYesPositions.map((position) => {
              const outcome = 'YES'
              return (
                <PositionRow
                  key={position.userId + outcome + sort}
                  position={position}
                  outcome={outcome}
                  currentUser={currentUser}
                  followedUsers={followedUsers}
                  numberToShow={
                    sort === 'shares'
                      ? isStonk
                        ? getStonkShares(
                            contract,
                            position.totalShares[outcome] ?? 0
                          ).toString()
                        : formatMoney(position.totalShares[outcome] ?? 0)
                      : formatMoney(position.profit)
                  }
                />
              )
            })}
          </Col>
          <Col className={'w-full max-w-sm gap-2'}>
            <Row className={'text-ink-500 justify-end px-2'}>
              {sort === 'profit' ? (
                <span className={'text-ink-500'}>Loss</span>
              ) : (
                <span>{getPositionsTitle('NO')}</span>
              )}
            </Row>
            {visibleNoPositions.map((position) => {
              const outcome = 'NO'
              return (
                <PositionRow
                  key={position.userId + outcome + sort}
                  position={position}
                  outcome={outcome}
                  currentUser={currentUser}
                  followedUsers={followedUsers}
                  numberToShow={
                    sort === 'shares'
                      ? isStonk
                        ? getStonkShares(
                            contract,
                            position.totalShares[outcome] ?? 0
                          ).toString()
                        : formatMoney(position.totalShares[outcome] ?? 0)
                      : formatMoney(position.profit)
                  }
                />
              )
            })}
          </Col>
        </Row>
        <Pagination
          page={page}
          itemsPerPage={pageSize}
          totalItems={largestColumnLength}
          setPage={setPage}
        />
      </Col>
    )
  }

const PositionRow = memo(function PositionRow(props: {
  position: ContractMetric
  outcome: 'YES' | 'NO'
  numberToShow: string
  currentUser: User | undefined | null
  followedUsers: string[] | undefined
}) {
  const { position, outcome, currentUser, followedUsers, numberToShow } = props
  const { userName, userUsername, userAvatarUrl } = position
  const isMobile = useIsMobile(800)

  return (
    <Row
      className={clsx(
        'border-ink-300 items-center justify-between gap-2 rounded-sm border-b p-2',
        currentUser?.id === position.userId && 'bg-amber-500/20',
        followedUsers?.includes(position.userId) && 'bg-blue-500/20'
      )}
    >
      <Row
        className={clsx(
          'max-w-[7rem] shrink items-center gap-2 overflow-hidden sm:max-w-none'
        )}
      >
        <Avatar size={'sm'} avatarUrl={userAvatarUrl} username={userUsername} />
        {userName && userUsername ? (
          <UserLink short={isMobile} name={userName} username={userUsername} />
        ) : (
          <span>Loading..</span>
        )}
      </Row>
      <span
        className={clsx(
          outcome === 'YES' ? 'text-teal-500' : 'text-red-700',
          'shrink-0'
        )}
      >
        {numberToShow}
      </span>
    </Row>
  )
})<|MERGE_RESOLUTION|>--- conflicted
+++ resolved
@@ -1,18 +1,10 @@
 import clsx from 'clsx'
 import { CPMMContract } from 'common/contract'
-<<<<<<< HEAD
-import { ContractMetric } from 'common/contract-metric'
 import { ShareholderStats } from 'common/supabase/contract-metrics'
-=======
 import {
   ContractMetric,
   ContractMetricsByOutcome,
 } from 'common/contract-metric'
-import {
-  ShareholderStats,
-  getContractMetricsForContractId,
-} from 'common/supabase/contract-metrics'
->>>>>>> c9064cf0
 import { User } from 'common/user'
 import { formatMoney } from 'common/util/format'
 import { partition } from 'lodash'
