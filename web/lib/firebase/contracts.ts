import { app } from './init'
import {
  getFirestore,
  doc,
  setDoc,
  deleteDoc,
  where,
  collection,
  query,
  getDocs,
  onSnapshot,
  orderBy,
} from 'firebase/firestore'

export type Contract = {
<<<<<<< HEAD
  id: string // Chosen by creator; must be unique
  creatorId: string

  question: string
  description: string // More info about what the contract is about
  outcomeType: 'BINARY' // | 'MULTI' | 'interval' | 'date'
  // outcomes: ['YES', 'NO']
  seedAmounts: { YES: number; NO: number } // seedBets: [number, number]

  createdTime: number // Milliseconds since epoch
  lastUpdatedTime: number // If the question or description was changed
  closeTime?: number // When no more trading is allowed

  // isResolved: boolean
  resolutionTime?: 10293849 // When the contract creator resolved the market; 0 if unresolved
  resolution?: 'YES' | 'NO' | 'CANCEL' // Chosen by creator; must be one of outcomes
}

export type Bet = {
  id: string
  userId: string
  contractId: string

  size: number // Amount of USD bid
  outcome: 'YES' | 'NO' // Chosen outcome
  createdTime: number

  dpmWeight: number // Dynamic Parimutuel weight
=======
  id: string
  creatorId: string
  creatorName: string
  question: string
  description: string
>>>>>>> 0ffce748
}

const db = getFirestore(app)
const contractCollection = collection(db, 'contracts')

// Push contract to Firestore
export async function setContract(contract: Contract) {
  const docRef = doc(db, 'contracts', contract.id)
  await setDoc(docRef, contract)
}

export async function deleteContract(contractId: string) {
  const docRef = doc(db, 'contracts', contractId)
  await deleteDoc(docRef)
}

export async function listContracts(creatorId: string): Promise<Contract[]> {
  const q = query(
    contractCollection,
    where('creatorId', '==', creatorId),
    orderBy('createdTime', 'desc')
  )
  const snapshot = await getDocs(q)
  const contracts: Contract[] = []
  snapshot.forEach((doc) => contracts.push(doc.data() as Contract))
  return contracts
}

export function listenForContract(
  contractId: string,
  setContract: (contract: Contract) => void
) {
  const contractRef = doc(contractCollection, contractId)
  return onSnapshot(contractRef, (contractSnap) => {
    setContract(contractSnap.data() as Contract)
  })
}

// Push bet to Firestore
// TODO: Should bets be subcollections under its contract?
export async function setBet(bet: Bet) {
  const docRef = doc(db, 'bets', bet.id)
  await setDoc(docRef, bet)
}<|MERGE_RESOLUTION|>--- conflicted
+++ resolved
@@ -13,9 +13,9 @@
 } from 'firebase/firestore'
 
 export type Contract = {
-<<<<<<< HEAD
   id: string // Chosen by creator; must be unique
   creatorId: string
+  creatorName: string
 
   question: string
   description: string // More info about what the contract is about
@@ -42,13 +42,6 @@
   createdTime: number
 
   dpmWeight: number // Dynamic Parimutuel weight
-=======
-  id: string
-  creatorId: string
-  creatorName: string
-  question: string
-  description: string
->>>>>>> 0ffce748
 }
 
 const db = getFirestore(app)
