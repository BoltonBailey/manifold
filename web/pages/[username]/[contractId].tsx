import React from 'react'
import Head from 'next/head'
import clsx from 'clsx'

import { useContract, useContractWithPreload } from '../../hooks/use-contract'
import { Header } from '../../components/header'
import { ContractOverview } from '../../components/contract-overview'
import { BetPanel } from '../../components/bet-panel'
import { Col } from '../../components/layout/col'
import { useUser } from '../../hooks/use-user'
import { ResolutionPanel } from '../../components/resolution-panel'
<<<<<<< HEAD
import clsx from 'clsx'
import { ContractBetsTable, MyBetsSummary } from '../../components/bets-list'
import { useBets } from '../../hooks/use-bets'
import { Title } from '../../components/title'
import { Spacer } from '../../components/layout/spacer'
import { Contract } from '../../lib/firebase/contracts'
import { User } from '../../lib/firebase/users'
=======
import { Contract, getContract } from '../../lib/firebase/contracts'
>>>>>>> 56a26098

export async function getStaticProps(props: { params: any }) {
  const { contractId } = props.params
  const contract = (await getContract(contractId)) || null

  return {
    props: {
      contractId,
      contract,
    },

    revalidate: 60, // regenerate after a minute
  }
}

export async function getStaticPaths() {
  return { paths: [], fallback: 'blocking' }
}

export default function ContractPage(props: {
  contract: Contract
  contractId: string
}) {
  const user = useUser()

  const contract = useContractWithPreload(props.contractId, props.contract)

  if (!contract) {
    return <div>Contract not found...</div>
  }

  const { creatorId, isResolved } = contract
  const isCreator = user?.id === creatorId

  return (
    <Col className="max-w-7xl mx-auto sm:px-6 lg:px-8">
      <Head>
        <title>{contract.question} | Mantic Markets</title>
        <meta
          property="og:title"
          name="twitter:title"
          content={contract.question}
          key="title"
        />
        <meta name="description" content={contract.description} />
        <meta
          property="og:description"
          name="twitter:description"
          content={contract.description}
        />
      </Head>

      <Header />

      <Col
        className={clsx(
          'w-full items-start md:flex-row mt-4',
          isResolved ? 'md:justify-center' : 'md:justify-between'
        )}
      >
        <div className="max-w-4xl w-full ">
          <ContractOverview contract={contract} className="p-4" />
          <BetsSection contract={contract} user={user ?? null} />
        </div>

        {!isResolved && (
          <>
            <div className="mt-12 md:mt-0 md:ml-8" />

            <Col className="w-full sm:w-auto">
              <BetPanel contract={contract} />

              {isCreator && user && (
                <ResolutionPanel creator={user} contract={contract} />
              )}
            </Col>
          </>
        )}
      </Col>
    </Col>
  )
}

function BetsSection(props: { contract: Contract; user: User | null }) {
  const { contract, user } = props
  const bets = useBets(contract.id)

  if (bets === 'loading' || bets.length === 0) return <></>

  // Decending creation time.
  bets.sort((bet1, bet2) => bet2.createdTime - bet1.createdTime)

  const userBets = user && bets.filter((bet) => bet.userId === user.id)

  return (
    <div className="p-4">
      {userBets && userBets.length > 0 && (
        <>
          <Title text="Your bets" />
          <MyBetsSummary contract={contract} bets={userBets} />
          <Spacer h={6} />
          <ContractBetsTable contract={contract} bets={userBets} />
          <Spacer h={6} />
        </>
      )}

      <Title text="All bets" />
      <ContractBetsTable contract={contract} bets={bets} />
    </div>
  )
}<|MERGE_RESOLUTION|>--- conflicted
+++ resolved
@@ -2,24 +2,19 @@
 import Head from 'next/head'
 import clsx from 'clsx'
 
-import { useContract, useContractWithPreload } from '../../hooks/use-contract'
+import { useContractWithPreload } from '../../hooks/use-contract'
 import { Header } from '../../components/header'
 import { ContractOverview } from '../../components/contract-overview'
 import { BetPanel } from '../../components/bet-panel'
 import { Col } from '../../components/layout/col'
 import { useUser } from '../../hooks/use-user'
 import { ResolutionPanel } from '../../components/resolution-panel'
-<<<<<<< HEAD
-import clsx from 'clsx'
 import { ContractBetsTable, MyBetsSummary } from '../../components/bets-list'
 import { useBets } from '../../hooks/use-bets'
 import { Title } from '../../components/title'
 import { Spacer } from '../../components/layout/spacer'
-import { Contract } from '../../lib/firebase/contracts'
 import { User } from '../../lib/firebase/users'
-=======
 import { Contract, getContract } from '../../lib/firebase/contracts'
->>>>>>> 56a26098
 
 export async function getStaticProps(props: { params: any }) {
   const { contractId } = props.params
@@ -40,7 +35,7 @@
 }
 
 export default function ContractPage(props: {
-  contract: Contract
+  contract: Contract | null
   contractId: string
 }) {
   const user = useUser()
@@ -64,11 +59,16 @@
           content={contract.question}
           key="title"
         />
-        <meta name="description" content={contract.description} />
+        <meta
+          name="description"
+          content={contract.description}
+          key="description1"
+        />
         <meta
           property="og:description"
           name="twitter:description"
           content={contract.description}
+          key="description2"
         />
       </Head>
 
