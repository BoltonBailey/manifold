import { useState } from 'react'
import { Col } from 'web/components/layout/col'
import { SEO } from 'web/components/SEO'
import { Title } from 'web/components/widgets/title'
import { FundsSelector } from 'web/components/bet/yes-no-selector'
import { useUser } from 'web/hooks/use-user'
import { checkoutURL } from 'web/lib/service/stripe'
import { Page } from 'web/components/layout/page'
import { useTracking } from 'web/hooks/use-tracking'
import { trackCallback } from 'web/lib/service/analytics'
import { Button } from 'web/components/buttons/button'
import { useRedirectIfSignedOut } from 'web/hooks/use-redirect-if-signed-out'
import { formatMoney } from 'common/util/format'
import { OtherWaysToGetMana } from 'web/components/add-funds-modal'

export const WEB_PRICES = {
  [formatMoney(1000)]: 1000,
  [formatMoney(2500)]: 2500,
  [formatMoney(10000)]: 10000,
}
export const IOS_PRICES = {
  [formatMoney(1000)]: 1199,
  [formatMoney(2500)]: 2999,
  [formatMoney(10000)]: 11999,
}

export default function AddFundsPage() {
  const user = useUser()

  const [amountSelected, setAmountSelected] = useState<number>(2500)

  useRedirectIfSignedOut()
  useTracking('view add funds')

  return (
    <Page>
      <SEO
        title="Get Mana"
        description="Buy mana to trade in your favorite markets on Manifold"
        url="/add-funds"
      />

      <Col className="items-center">
        <Col className="h-full rounded bg-white p-4 py-8 sm:p-8 sm:shadow-md">
          <Title className="!mt-0" text="Get Mana" />

          <div className="mb-6">
            Buy mana (M$) to trade in your favorite markets.
            <div className="italic">Not redeemable for cash.</div>
          </div>

          <div className="mb-2 text-sm text-gray-500">Amount</div>
          <FundsSelector
            fundAmounts={WEB_PRICES}
            className="max-w-md"
            selected={amountSelected}
            onSelect={setAmountSelected}
          />

          <div className="mt-6">
            <div className="mb-1 text-sm text-gray-500">Price USD</div>
            <div className="text-xl">
              ${Math.round(amountSelected / 100)}.00
            </div>
          </div>

          <form
            action={checkoutURL(user?.id || '', amountSelected)}
            method="POST"
            className="mt-8"
          >
            <Button
              type="submit"
              color="gradient"
              size="xl"
              className="w-full"
              onClick={trackCallback('checkout', { amount: amountSelected })}
            >
              Checkout
            </Button>
          </form>

          <div className="mb-4 mt-12">
            Short on cash? Here are some other ways to get mana:
          </div>
<<<<<<< HEAD
          {<OtherWaysToGetMana includeBuyNote={true} />}
=======
          <OtherWaysToGetMana />
>>>>>>> eadcd6f2
        </Col>
      </Col>
    </Page>
  )
}<|MERGE_RESOLUTION|>--- conflicted
+++ resolved
@@ -83,11 +83,7 @@
           <div className="mb-4 mt-12">
             Short on cash? Here are some other ways to get mana:
           </div>
-<<<<<<< HEAD
-          {<OtherWaysToGetMana includeBuyNote={true} />}
-=======
           <OtherWaysToGetMana />
->>>>>>> eadcd6f2
         </Col>
       </Col>
     </Page>
