--- conflicted
+++ resolved
@@ -65,31 +65,10 @@
   daily: leaderboard
   topFollowed: User[]
 }) {
-<<<<<<< HEAD
-  props = usePropz(props, getStaticPropz) ?? {
-    topTraders: [],
-    topCreators: [],
-    topFollowed: [],
-  }
-  const [topTradersState, setTopTraders] = useState(props.topTraders)
-  const [isLoading, setLoading] = useState(false)
-  const [period, setPeriod] = useState<Period>('allTime')
-
-  useEffect(() => {
-    setLoading(true)
-    queryLeaderboardUsers(period).then((res) => {
-      setTopTraders(res.props.topTraders as User[])
-      setLoading(false)
-    })
-  }, [period])
-=======
   const [props, setProps] = useState<Parameters<typeof Leaderboards>[0]>(_props)
   useEffect(() => {
     fetchProps().then((props) => setProps(props))
   }, [])
-
-  const { topFollowed } = props
->>>>>>> 64f2dbbe
 
   const LeaderboardWithPeriod = (period: Period) => {
     const { topTraders, topCreators } = props[period]
@@ -97,31 +76,6 @@
     return (
       <>
         <Col className="mx-4 items-center gap-10 lg:flex-row">
-<<<<<<< HEAD
-          {!isLoading ? (
-            <>
-              {period === 'allTime' ||
-              period == 'weekly' ||
-              period === 'daily' ? ( //TODO: show other periods once they're available
-                <Leaderboard
-                  title="🏅 Top bettors"
-                  users={topTradersState}
-                  columns={[
-                    {
-                      header: 'Total profit',
-                      renderCell: (user) =>
-                        formatMoney(user.profitCached[period]),
-                    },
-                  ]}
-                />
-              ) : (
-                <></>
-              )}
-            </>
-          ) : (
-            <LoadingIndicator spinnerClassName={'border-gray-500'} />
-          )}
-=======
           <Leaderboard
             title="🏅 Top traders"
             users={topTraders}
@@ -144,7 +98,6 @@
               },
             ]}
           />
->>>>>>> 64f2dbbe
         </Col>
       </>
     )
