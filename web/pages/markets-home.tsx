--- conflicted
+++ resolved
@@ -39,11 +39,7 @@
           excludeUserIds: privateUser?.blockedUserIds,
         }}
         isWholePage
-<<<<<<< HEAD
-        useUrlParams={true}
-=======
         useUrlParams
->>>>>>> 4a32b39e
         showTopics={true}
         headerClassName={'bg-canvas-0 !static pt-0'}
         inputRowClassName="hidden"
