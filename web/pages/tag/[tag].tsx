--- conflicted
+++ resolved
@@ -1,17 +1,7 @@
 import { useRouter } from 'next/router'
-<<<<<<< HEAD
+import { ContractSearch } from '../../components/contract-search'
 import { Page } from '../../components/page'
 import { Title } from '../../components/title'
-import { ContractSearch } from '../../components/contract-search'
-=======
-import { SearchableGrid } from 'web/components/contract/contracts-list'
-import { Page } from 'web/components/page'
-import { Title } from 'web/components/title'
-import {
-  Contract,
-  listTaggedContractsCaseInsensitive,
-} from 'web/lib/firebase/contracts'
->>>>>>> 8fbbeffd
 
 export default function TagPage() {
   const router = useRouter()
