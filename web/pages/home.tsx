--- conflicted
+++ resolved
@@ -22,16 +22,11 @@
   useFilterYourContracts,
   useFindActiveContracts,
 } from '../hooks/use-find-active-contracts'
-<<<<<<< HEAD
-import { useGetRecentBets } from '../hooks/use-bets'
 import { usePropz } from '../hooks/use-propz'
-import { useActiveContracts } from '../hooks/use-contracts'
 import { IS_PRIVATE_MANIFOLD } from '../lib/firebase/init'
-=======
 import { useGetRecentBets, useRecentBets } from '../hooks/use-bets'
 import { useActiveContracts } from '../hooks/use-contracts'
 import { useRecentComments } from '../hooks/use-comments'
->>>>>>> ff923388
 
 export async function getStaticPropz() {
   const contractInfo = await getAllContractInfo()
@@ -47,16 +42,12 @@
   folds: Fold[]
   recentComments: Comment[]
 }) => {
-<<<<<<< HEAD
   props = usePropz(getStaticPropz) ?? {
     contracts: [],
     folds: [],
     recentComments: [],
   }
-  const { folds, recentComments } = props
-=======
   const { folds } = props
->>>>>>> ff923388
   const user = useUser()
 
   const contracts = useActiveContracts() ?? props.contracts
