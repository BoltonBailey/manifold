--- conflicted
+++ resolved
@@ -40,13 +40,8 @@
   ])
   const matches = quadraticMatches(txns, totalRaised)
   const numDonors = uniqBy(txns, (txn) => txn.fromId).length
-<<<<<<< HEAD
   const mostRecentDonor = await getUser(txns[0].fromId)
   const mostRecentCharity = txns[0].toId
-=======
-  const donorId = last(txns)?.fromId
-  const mostRecentDonor = donorId ? await getUser(donorId) : null
->>>>>>> 0ad3a893
 
   return {
     props: {
@@ -100,12 +95,8 @@
   matches: { [charityId: string]: number }
   txns: Txn[]
   numDonors: number
-<<<<<<< HEAD
   mostRecentDonor: User
   mostRecentCharity: string
-=======
-  mostRecentDonor?: User | null
->>>>>>> 0ad3a893
 }) {
   const {
     totalRaised,
