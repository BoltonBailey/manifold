--- conflicted
+++ resolved
@@ -160,11 +160,7 @@
   const privateUser = usePrivateUser(user?.id)
 
   useSaveReferral(user, {
-<<<<<<< HEAD
-    defaultReferrer: creator?.username,
-=======
-    defaultReferrerUsername: creator.username,
->>>>>>> ced404eb
+    defaultReferrerUsername: creator?.username,
     groupId: group?.id,
   })
 
