--- conflicted
+++ resolved
@@ -272,14 +272,9 @@
         }}
         choicesMap={{
           'Yes / No': 'BINARY',
-<<<<<<< HEAD
-          'Multiple choice': 'MULTIPLE_CHOICE',
-          'Free response': 'FREE_RESPONSE',
-          Numeric: 'PSEUDO_NUMERIC',
-=======
+          // 'Multiple choice': 'MULTIPLE_CHOICE',
           // 'Free response': 'FREE_RESPONSE',
           // Numeric: 'PSEUDO_NUMERIC',
->>>>>>> 0ad3a893
         }}
         isSubmitting={isSubmitting}
         className={'col-span-4'}
