import router, { useRouter } from 'next/router'
import { useEffect, useState } from 'react'
import clsx from 'clsx'
import dayjs from 'dayjs'
import Textarea from 'react-expanding-textarea'
import { Spacer } from 'web/components/layout/spacer'
import { useUser } from 'web/hooks/use-user'
import { Contract, contractPath } from 'web/lib/firebase/contracts'
import { createMarket } from 'web/lib/firebase/api'
import { FIXED_ANTE } from 'common/antes'
import { InfoTooltip } from 'web/components/info-tooltip'
import { Page } from 'web/components/page'
import { Row } from 'web/components/layout/row'
import {
  MAX_DESCRIPTION_LENGTH,
  MAX_QUESTION_LENGTH,
  outcomeType,
} from 'common/contract'
import { formatMoney } from 'common/util/format'
import { removeUndefinedProps } from 'common/util/object'
import { ChoicesToggleGroup } from 'web/components/choices-toggle-group'
import { getGroup, setContractGroupLinks } from 'web/lib/firebase/groups'
import { Group } from 'common/group'
import { useTracking } from 'web/hooks/use-tracking'
import { useWarnUnsavedChanges } from 'web/hooks/use-warn-unsaved-changes'
import { track } from 'web/lib/service/analytics'
import { GroupSelector } from 'web/components/groups/group-selector'
import { User } from 'common/user'
import { TextEditor, useTextEditor } from 'web/components/editor'
import { Checkbox } from 'web/components/checkbox'
<<<<<<< HEAD
import { ENV_CONFIG } from 'common/envs/constants'
=======
import { redirectIfLoggedOut } from 'web/lib/firebase/server-auth'
import { Title } from 'web/components/title'
import { SEO } from 'web/components/SEO'

export const getServerSideProps = redirectIfLoggedOut('/')
>>>>>>> 64f2dbbe

type NewQuestionParams = {
  groupId?: string
  q: string
  type: string
  description: string
  closeTime: string
  outcomeType: string
  // Params for PSEUDO_NUMERIC outcomeType
  min?: string
  max?: string
  isLogScale?: string
  initValue?: string
}

export default function Create() {
  useTracking('view create page')
  const router = useRouter()
  const params = router.query as NewQuestionParams
  // TODO: Not sure why Question is pulled out as its own component;
  // Maybe merge into newContract and then we don't need useEffect here.
  const [question, setQuestion] = useState('')
  useEffect(() => {
    setQuestion(params.q ?? '')
  }, [params.q])

  const creator = useUser()
<<<<<<< HEAD
  useEffect(() => {
    if (creator === null) router.push('/')
    if (
      ENV_CONFIG.whitelistCreators &&
      !ENV_CONFIG.whitelistCreators?.includes(creator?.username ?? '')
    ) {
      router.push('/')
    }
  }, [creator, router])

=======
>>>>>>> 64f2dbbe
  if (!router.isReady || !creator) return <div />

  return (
    <Page>
      <SEO
        title="Create a market"
        description="Create a play-money prediction market on any question."
        url="/create"
      />
      <div className="mx-auto w-full max-w-2xl">
        <div className="rounded-lg px-6 py-4 sm:py-0">
          <Title className="!mt-0" text="Create a market" />

          <form>
            <div className="form-control w-full">
              <label className="label">
                <span className="mb-1">
                  Question<span className={'text-red-700'}>*</span>
                </span>
              </label>

              <Textarea
                placeholder="e.g. Will the Democrats win the 2024 US presidential election?"
                className="input input-bordered resize-none"
                autoFocus
                maxLength={MAX_QUESTION_LENGTH}
                value={question}
                onChange={(e) => setQuestion(e.target.value || '')}
              />
            </div>
          </form>
          <Spacer h={6} />
          <NewContract question={question} params={params} creator={creator} />
        </div>
      </div>
    </Page>
  )
}

// Allow user to create a new contract
export function NewContract(props: {
  creator?: User | null
  question: string
  params?: NewQuestionParams
}) {
  const { creator, question, params } = props
  const { groupId, initValue } = params ?? {}
  const [outcomeType, setOutcomeType] = useState<outcomeType>(
    (params?.outcomeType as outcomeType) ?? 'BINARY'
  )
  const [initialProb] = useState(50)
  const [minString, setMinString] = useState(params?.min ?? '')
  const [maxString, setMaxString] = useState(params?.max ?? '')
  const [isLogScale, setIsLogScale] = useState<boolean>(!!params?.isLogScale)
  const [initialValueString, setInitialValueString] = useState(initValue)

  useEffect(() => {
    if (groupId && creator)
      getGroup(groupId).then((group) => {
        if (group && group.memberIds.includes(creator.id)) {
          setSelectedGroup(group)
          setShowGroupSelector(false)
        }
      })
  }, [creator, groupId])
  const [ante, _setAnte] = useState(FIXED_ANTE)

  // If params.closeTime is set, extract out the specified date and time
  // By default, close the market a week from today
  const weekFromToday = dayjs().add(7, 'day').format('YYYY-MM-DD')
  const timeInMs = Number(params?.closeTime ?? 0)
  const initDate = timeInMs
    ? dayjs(timeInMs).format('YYYY-MM-DD')
    : weekFromToday
  const initTime = timeInMs ? dayjs(timeInMs).format('HH:mm') : '23:59'
  const [closeDate, setCloseDate] = useState<undefined | string>(initDate)
  const [closeHoursMinutes, setCloseHoursMinutes] = useState<string>(initTime)

  const [marketInfoText, setMarketInfoText] = useState('')
  const [isSubmitting, setIsSubmitting] = useState(false)
  const [selectedGroup, setSelectedGroup] = useState<Group | undefined>(
    undefined
  )
  const [showGroupSelector, setShowGroupSelector] = useState(true)

  const closeTime = closeDate
    ? dayjs(`${closeDate}T${closeHoursMinutes}`).valueOf()
    : undefined

  const balance = creator?.balance || 0

  const min = minString ? parseFloat(minString) : undefined
  const max = maxString ? parseFloat(maxString) : undefined
  const initialValue = initialValueString
    ? parseFloat(initialValueString)
    : undefined

  // get days from today until the end of this year:
  const daysLeftInTheYear = dayjs().endOf('year').diff(dayjs(), 'day')

  const isValid =
    (outcomeType === 'BINARY' ? initialProb >= 5 && initialProb <= 95 : true) &&
    question.length > 0 &&
    ante !== undefined &&
    ante !== null &&
    ante <= balance &&
    // closeTime must be in the future
    closeTime &&
    closeTime > Date.now() &&
    (outcomeType !== 'PSEUDO_NUMERIC' ||
      (min !== undefined &&
        max !== undefined &&
        initialValue !== undefined &&
        isFinite(min) &&
        isFinite(max) &&
        min < max &&
        max - min > 0.01 &&
        min < initialValue &&
        initialValue < max))

  const descriptionPlaceholder =
    outcomeType === 'BINARY'
      ? `e.g. This question resolves to "YES" if they receive the majority of votes...`
      : `e.g. I will choose the answer according to...`

  const { editor, upload } = useTextEditor({
    max: MAX_DESCRIPTION_LENGTH,
    placeholder: descriptionPlaceholder,
    disabled: isSubmitting,
  })

  const isEditorFilled = editor != null && !editor.isEmpty
  useWarnUnsavedChanges(!isSubmitting && (Boolean(question) || isEditorFilled))

  function setCloseDateInDays(days: number) {
    const newCloseDate = dayjs().add(days, 'day').format('YYYY-MM-DD')
    setCloseDate(newCloseDate)
  }

  async function submit() {
    // TODO: Tell users why their contract is invalid
    if (!creator || !isValid) return
    setIsSubmitting(true)
    try {
      const result = await createMarket(
        removeUndefinedProps({
          question,
          outcomeType,
          description: editor?.getJSON(),
          initialProb,
          ante,
          closeTime,
          min,
          max,
          initialValue,
          isLogScale,
          groupId: selectedGroup?.id,
        })
      )
      track('create market', {
        slug: result.slug,
        initialProb,
        selectedGroup: selectedGroup?.id,
        isFree: false,
      })
      if (result && selectedGroup) {
        await setContractGroupLinks(selectedGroup, result.id, creator.id)
      }

      await router.push(contractPath(result as Contract))
    } catch (e) {
      console.error('error creating contract', e, (e as any).details)
      setIsSubmitting(false)
    }
  }

  if (!creator) return <></>

  return (
    <div>
      <label className="label">
        <span className="mb-1">Answer type</span>
      </label>
      <ChoicesToggleGroup
        currentChoice={outcomeType}
        setChoice={(choice) => {
          if (choice === 'FREE_RESPONSE')
            setMarketInfoText(
              'Users can submit their own answers to this market.'
            )
          else setMarketInfoText('')
          setOutcomeType(choice as 'BINARY' | 'FREE_RESPONSE')
        }}
        choicesMap={{
          'Yes / No': 'BINARY',
          'Free response': 'FREE_RESPONSE',
          Numeric: 'PSEUDO_NUMERIC',
        }}
        isSubmitting={isSubmitting}
        className={'col-span-4'}
      />
      {marketInfoText && (
        <div className="mt-3 ml-1 text-sm text-indigo-700">
          {marketInfoText}
        </div>
      )}

      <Spacer h={6} />

      {outcomeType === 'PSEUDO_NUMERIC' && (
        <>
          <div className="form-control mb-2 items-start">
            <label className="label gap-2">
              <span className="mb-1">Range</span>
              <InfoTooltip text="The minimum and maximum numbers across the numeric range." />
            </label>

            <Row className="gap-2">
              <input
                type="number"
                className="input input-bordered"
                placeholder="MIN"
                onClick={(e) => e.stopPropagation()}
                onChange={(e) => setMinString(e.target.value)}
                min={Number.MIN_SAFE_INTEGER}
                max={Number.MAX_SAFE_INTEGER}
                disabled={isSubmitting}
                value={minString ?? ''}
              />
              <input
                type="number"
                className="input input-bordered"
                placeholder="MAX"
                onClick={(e) => e.stopPropagation()}
                onChange={(e) => setMaxString(e.target.value)}
                min={Number.MIN_SAFE_INTEGER}
                max={Number.MAX_SAFE_INTEGER}
                disabled={isSubmitting}
                value={maxString}
              />
            </Row>

            <Checkbox
              className="my-2 text-sm"
              label="Log scale"
              checked={isLogScale}
              toggle={() => setIsLogScale(!isLogScale)}
              disabled={isSubmitting}
            />

            {min !== undefined && max !== undefined && min >= max && (
              <div className="mt-2 mb-2 text-sm text-red-500">
                The maximum value must be greater than the minimum.
              </div>
            )}
          </div>
          <div className="form-control mb-2 items-start">
            <label className="label gap-2">
              <span className="mb-1">Initial value</span>
              <InfoTooltip text="The starting value for this market. Should be in between min and max values." />
            </label>

            <Row className="gap-2">
              <input
                type="number"
                className="input input-bordered"
                placeholder="Initial value"
                onClick={(e) => e.stopPropagation()}
                onChange={(e) => setInitialValueString(e.target.value)}
                max={Number.MAX_SAFE_INTEGER}
                disabled={isSubmitting}
                value={initialValueString ?? ''}
              />
            </Row>

            {initialValue !== undefined &&
              min !== undefined &&
              max !== undefined &&
              min < max &&
              (initialValue <= min || initialValue >= max) && (
                <div className="mt-2 mb-2 text-sm text-red-500">
                  Initial value must be in between {min} and {max}.{' '}
                </div>
              )}
          </div>
        </>
      )}

      <div className={'mt-2'}>
        <GroupSelector
          selectedGroup={selectedGroup}
          setSelectedGroup={setSelectedGroup}
          creator={creator}
          options={{ showSelector: showGroupSelector, showLabel: true }}
        />
      </div>

      <Spacer h={6} />

      <div className="form-control mb-1 items-start">
        <label className="label mb-1 gap-2">
          <span>Question closes in</span>
          <InfoTooltip text="Betting will be halted after this time (local timezone)." />
        </label>
        <Row className={'w-full items-center gap-2'}>
          <ChoicesToggleGroup
            currentChoice={dayjs(`${closeDate}T23:59`).diff(dayjs(), 'day')}
            setChoice={(choice) => {
              setCloseDateInDays(choice as number)
            }}
            choicesMap={{
              'A day': 1,
              'A week': 7,
              '30 days': 30,
              'This year': daysLeftInTheYear,
            }}
            isSubmitting={isSubmitting}
            className={'col-span-4 sm:col-span-2'}
          />
        </Row>
        <Row>
          <input
            type={'date'}
            className="input input-bordered mt-4"
            onClick={(e) => e.stopPropagation()}
            onChange={(e) => setCloseDate(e.target.value)}
            min={Date.now()}
            disabled={isSubmitting}
            value={closeDate}
          />
          <input
            type={'time'}
            className="input input-bordered mt-4 ml-2"
            onClick={(e) => e.stopPropagation()}
            onChange={(e) => setCloseHoursMinutes(e.target.value)}
            min={'00:00'}
            disabled={isSubmitting}
            value={closeHoursMinutes}
          />
        </Row>
      </div>

      <Spacer h={6} />

      <div className="form-control mb-1 items-start gap-1">
        <label className="label gap-2">
          <span className="mb-1">Description</span>
          <InfoTooltip text="Optional. Describe how you will resolve this question." />
        </label>
        <TextEditor editor={editor} upload={upload} />
      </div>

      <Spacer h={6} />

      <Row className="items-end justify-between">
        <div className="form-control mb-1 items-start">
          <label className="label mb-1 gap-2">
            <span>Cost</span>
            <InfoTooltip
              text={`Cost to create your question. This amount is used to subsidize betting.`}
            />
          </label>

          <div className="label-text text-neutral pl-1">
            {formatMoney(ante)}
          </div>

          {ante > balance && (
            <div className="mb-2 mt-2 mr-auto self-center whitespace-nowrap text-xs font-medium tracking-wide">
              <span className="mr-2 text-red-500">Insufficient balance</span>
              <button
                className="btn btn-xs btn-primary"
                onClick={() => (window.location.href = '/add-funds')}
              >
                Get M$
              </button>
            </div>
          )}
        </div>

        <button
          type="submit"
          className={clsx(
            'btn btn-primary normal-case',
            isSubmitting && 'loading disabled'
          )}
          disabled={isSubmitting || !isValid || upload.isLoading}
          onClick={(e) => {
            e.preventDefault()
            submit()
          }}
        >
          {isSubmitting ? 'Creating...' : 'Create question'}
        </button>
      </Row>
    </div>
  )
}<|MERGE_RESOLUTION|>--- conflicted
+++ resolved
@@ -28,15 +28,12 @@
 import { User } from 'common/user'
 import { TextEditor, useTextEditor } from 'web/components/editor'
 import { Checkbox } from 'web/components/checkbox'
-<<<<<<< HEAD
 import { ENV_CONFIG } from 'common/envs/constants'
-=======
 import { redirectIfLoggedOut } from 'web/lib/firebase/server-auth'
 import { Title } from 'web/components/title'
 import { SEO } from 'web/components/SEO'
 
 export const getServerSideProps = redirectIfLoggedOut('/')
->>>>>>> 64f2dbbe
 
 type NewQuestionParams = {
   groupId?: string
@@ -64,7 +61,6 @@
   }, [params.q])
 
   const creator = useUser()
-<<<<<<< HEAD
   useEffect(() => {
     if (creator === null) router.push('/')
     if (
@@ -75,8 +71,6 @@
     }
   }, [creator, router])
 
-=======
->>>>>>> 64f2dbbe
   if (!router.isReady || !creator) return <div />
 
   return (
