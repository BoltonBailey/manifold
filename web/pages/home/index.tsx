import { PlusCircleIcon } from '@heroicons/react/outline'
import { DotsVerticalIcon, PencilAltIcon } from '@heroicons/react/solid'
import { difference, isArray, keyBy, shuffle, uniqBy } from 'lodash'
import clsx from 'clsx'
import { ContractMetrics } from 'common/calculate-metrics'
import { Contract, CPMMBinaryContract } from 'common/contract'
import {
  BACKGROUND_COLOR,
  DESTINY_GROUP_SLUGS,
  HOME_BLOCKED_GROUP_SLUGS,
} from 'common/envs/constants'
import { GlobalConfig } from 'common/globalConfig'
import { Group } from 'common/group'
import { Post } from 'common/post'
import { User } from 'common/user'
import { buildArray, filterDefined } from 'common/util/array'
import { chooseRandomSubset } from 'common/util/random'
import { MINUTE_MS } from 'common/util/time'
import Router, { SingletonRouter } from 'next/router'
import { memo, ReactNode, useEffect, useMemo } from 'react'
import { toast } from 'react-hot-toast'
import { ActivityLog } from 'web/components/activity-log'
import { PillButton } from 'web/components/buttons/pill-button'
import DropdownMenu from 'web/components/comments/dropdown-menu'
import { Sort } from 'web/components/contract-search'
import { ContractCard } from 'web/components/contract/contract-card'
import { ContractsGrid } from 'web/components/contract/contracts-grid'
import { ProfitChangeTable } from 'web/components/contract/prob-change-table'
import { DailyStats } from 'web/components/daily-stats'
import { PinnedItems } from 'web/components/groups/group-post-section'
import { Col } from 'web/components/layout/col'
import { Page } from 'web/components/layout/page'
import { Row } from 'web/components/layout/row'
import { PostCard } from 'web/components/posts/post-card'
import { Input } from 'web/components/widgets/input'
import { LoadingIndicator } from 'web/components/widgets/loading-indicator'
import { SiteLink } from 'web/components/widgets/site-link'
import { VisibilityObserver } from 'web/components/widgets/visibility-observer'
import { useAdmin } from 'web/hooks/use-admin'
import {
  useContractsByDailyScore,
  useNewContracts,
  useTrendingContracts,
} from 'web/hooks/use-contracts'
import { useGlobalConfig } from 'web/hooks/use-global-config'
import {
  useMemberGroupsIdsAndSlugs,
  useTrendingGroups,
} from 'web/hooks/use-group'
import {
  inMemoryStore,
  usePersistentState,
} from 'web/hooks/use-persistent-state'
import { useAllPosts } from 'web/hooks/use-post'
import { useRedirectIfSignedOut } from 'web/hooks/use-redirect-if-signed-out'
import { useSaveReferral } from 'web/hooks/use-save-referral'
import { useTracking } from 'web/hooks/use-tracking'
import {
  usePrivateUser,
  useUser,
  useUserContractMetricsByProfit,
} from 'web/hooks/use-user'
import { getContractFromId } from 'web/lib/firebase/contracts'
import {
  getGlobalConfig,
  updateGlobalConfig,
} from 'web/lib/firebase/globalConfig'
import { getGroup, joinGroup, leaveGroup } from 'web/lib/firebase/groups'
import { getPost } from 'web/lib/firebase/posts'
import { getUsersBlockFacetFilters, updateUser } from 'web/lib/firebase/users'
import GoToIcon from 'web/lib/icons/go-to-icon'
import HomeSettingsIcon from 'web/lib/icons/home-settings-icon'
import { track } from 'web/lib/service/analytics'
import { GroupCard } from '../groups'
<<<<<<< HEAD
import { ContractCardView } from 'common/events'
=======
import { useFeed } from 'web/hooks/use-feed'
>>>>>>> 95ea84e2

export async function getStaticProps() {
  const globalConfig = await getGlobalConfig()

  return {
    props: { globalConfig },
    revalidate: 60, // regenerate after a minute
  }
}

export default function Home(props: { globalConfig: GlobalConfig }) {
  const user = useUser()
  const privateUser = usePrivateUser()
  const followedGroupIds = useMemberGroupsIdsAndSlugs(user?.id)
  const shouldFilterDestiny = !followedGroupIds?.find((g) =>
    DESTINY_GROUP_SLUGS.includes(g.slug)
  )
  const userBlockFacetFilters = useMemo(() => {
    if (!privateUser) return undefined
    const followedGroupSlugs = followedGroupIds?.map((g) => g.slug) ?? []

    const destinyFilters = shouldFilterDestiny
      ? DESTINY_GROUP_SLUGS.map((slug) => `groupSlugs:-${slug}`)
      : []
    const homeBlockedFilters = difference(
      HOME_BLOCKED_GROUP_SLUGS,
      followedGroupSlugs
    ).map((slug) => `groupSlugs:-${slug}`)
    return buildArray(
      getUsersBlockFacetFilters(privateUser),
      destinyFilters,
      homeBlockedFilters
    )
  }, [privateUser, followedGroupIds, shouldFilterDestiny])

  const isAdmin = useAdmin()
  const globalConfig = useGlobalConfig() ?? props.globalConfig
  useRedirectIfSignedOut()
  useTracking('view home')

  useSaveReferral()

  const { sections } = getHomeItems(user?.homeSections ?? [])

  useEffect(() => {
    if (user && !user.homeSections && sections.length > 0) {
      // Save initial home sections.
      updateUser(user.id, { homeSections: sections.map((s) => s.id) })
    }
  }, [user, sections])

  const trending = useTrendingContracts(
    12,
    userBlockFacetFilters,
    !!userBlockFacetFilters
  )

  // Change seed every 15 minutes.
  const seed = Math.round(Date.now() / (15 * MINUTE_MS)).toString()
  const trendingContracts = trending
    ? chooseRandomSubset(trending, 6, seed)
    : undefined

  const newContracts = useNewContracts(
    6,
    userBlockFacetFilters,
    !!userBlockFacetFilters
  )
  const dailyTrendingContracts = useContractsByDailyScore(
    6,
    userBlockFacetFilters,
    !!userBlockFacetFilters
  )
  const contractMetricsByProfit = useUserContractMetricsByProfit(user?.id)
  const recommendedContracts = useYourRecommendedContracts(
    user?.id,
    followedGroupIds,
    userBlockFacetFilters
  )

  const [pinned, setPinned] = usePersistentState<JSX.Element[] | null>(null, {
    store: inMemoryStore(),
    key: 'home-pinned',
  })

  useEffect(() => {
    const pinnedItems = globalConfig?.pinnedItems
    const userIsBlocked = (userId: string) =>
      privateUser?.blockedUserIds.includes(userId) ||
      privateUser?.blockedByUserIds.includes(userId)
    if (pinnedItems) {
      const itemComponents = pinnedItems.map((element) => {
        if (element?.type === 'post') {
          const post = element.item as Post
          if (!userIsBlocked(post.creatorId))
            return <PostCard post={post} pinned={true} />
        } else if (element?.type == 'group') {
          const group = element.item as Group
          if (!userIsBlocked(group.creatorId))
            return <GroupCard group={group} pinned={true} />
        } else if (element?.type === 'contract') {
          const contract = element.item as Contract
          if (
            !userIsBlocked(contract.creatorId) &&
            !privateUser?.blockedContractIds.includes(contract.id) &&
            !privateUser?.blockedGroupSlugs.some((slug) =>
              contract.groupSlugs?.includes(slug)
            )
          )
            return <ContractCard contract={contract} pinned={true} />
        }
      })
      setPinned(
        itemComponents.filter(
          (element) => element != undefined
        ) as JSX.Element[]
      )
    }
  }, [
    globalConfig,
    privateUser?.blockedByUserIds,
    privateUser?.blockedContractIds,
    privateUser?.blockedGroupSlugs,
    privateUser?.blockedUserIds,
    setPinned,
  ])

  const isLoading =
    !user ||
    !privateUser ||
    !trendingContracts ||
    !newContracts ||
    !dailyTrendingContracts ||
    !globalConfig ||
    !pinned ||
    !recommendedContracts

  return (
    <Page>
      <Col className="pm:mx-10 gap-4 p-2 pb-8">
        <Row className={'z-30 mb-2 w-full items-center gap-4'}>
          <Input
            type="text"
            placeholder={'Search'}
            className="flex w-1/3 min-w-0 grow justify-between sm:w-max sm:justify-start"
            onClick={() => Router.push('/search')}
            onChange={(e) => Router.push(`/search?q=${e.target.value}`)}
          />
          <Row className="items-center gap-4">
            <DailyStats user={user} />
            <div className="mr-2">
              <CustomizeButton router={Router} />
            </div>
          </Row>
        </Row>

        {isLoading ? (
          <LoadingIndicator />
        ) : (
          <>
            {renderSections(
              sections,
              {
                score: trendingContracts,
                newest: newContracts,
                'daily-trending': dailyTrendingContracts,
              },
              isAdmin,
              globalConfig,
              pinned,
              contractMetricsByProfit,
              recommendedContracts
            )}

            <YourFeedSection user={user} />
          </>
        )}
      </Col>

      <button
        type="button"
        className="fixed bottom-[70px] right-3 z-20 inline-flex items-center rounded-full border border-transparent bg-indigo-600 p-4 text-white shadow-sm hover:bg-indigo-700 focus:outline-none focus:ring-2 focus:ring-indigo-500 focus:ring-offset-2 lg:hidden"
        onClick={() => {
          Router.push('/create')
          track('mobile create button')
        }}
      >
        <PencilAltIcon className="h-7 w-7" aria-hidden="true" />
      </button>
    </Page>
  )
}

const HOME_SECTIONS = [
  { label: 'Recommended', id: 'recommended', icon: '👍' },
  { label: 'Trending', id: 'score', icon: '🔥' },
  { label: 'Daily changed', id: 'daily-trending', icon: '📈' },
  { label: 'Your daily movers', id: 'daily-movers' },
  { label: 'Featured', id: 'featured', icon: '⭐' },
  { label: 'New', id: 'newest', icon: '✨' },
  { label: 'Live feed', id: 'live-feed', icon: '🔴' },
] as const

export const getHomeItems = (sections: string[]) => {
  // Accommodate old home sections.
  if (!isArray(sections)) sections = []

  const itemsById = keyBy(HOME_SECTIONS, 'id')
  const sectionItems = filterDefined(sections.map((id) => itemsById[id]))

  // Add unmentioned items to the start.
  sectionItems.unshift(
    ...HOME_SECTIONS.filter((item) => !sectionItems.includes(item))
  )

  return {
    sections: sectionItems,
    itemsById,
  }
}

export function renderSections(
  sections: { id: string; label: string; icon?: string }[],
  sectionContracts: {
    'daily-trending': CPMMBinaryContract[]
    newest: CPMMBinaryContract[]
    score: CPMMBinaryContract[]
  },
  isAdmin: boolean,
  globalConfig: GlobalConfig,
  pinned: JSX.Element[],
  dailyMovers:
    | {
        contracts: CPMMBinaryContract[]
        metrics: ContractMetrics[]
      }
    | undefined,
  recommendedContracts: Contract[]
) {
  type sectionTypes = typeof HOME_SECTIONS[number]['id']

  return (
    <>
      {sections.map((s) => {
        const { id, label, icon } = s as {
          id: sectionTypes
          label: string
          icon: string | undefined
        }
        if (id === 'recommended') {
          return (
            <RecommendedSection key={id} contracts={recommendedContracts} />
          )
        }
        if (id === 'featured')
          return (
            <FeaturedSection
              key={id}
              globalConfig={globalConfig}
              pinned={pinned}
              isAdmin={isAdmin}
            />
          )

        if (id === 'live-feed') return <ActivitySection key={id} />

        if (id === 'daily-movers') {
          return <DailyMoversSection key={id} data={dailyMovers} />
        }

        const contracts = sectionContracts[id]

        if (id === 'daily-trending') {
          return (
            <SearchSection
              key={id}
              label={label}
              contracts={contracts}
              sort="daily-score"
              icon={icon}
            />
          )
        }
        return (
          <SearchSection
            key={id}
            label={label}
            contracts={contracts}
            sort={id as Sort}
            icon={icon}
          />
        )
      })}
    </>
  )
}

const YourFeedSection = (props: { user: User }) => {
  const { user } = props

  const [hasViewedBottom, setHasViewedBottom] = usePersistentState(false, {
    key: 'has-viewed-bottom',
    store: inMemoryStore(),
  })

  return (
    <Col>
      <HomeSectionHeader label="Your feed" href="/your-feed" icon={'📖'} />
      <VisibilityObserver
        className="relative -top-[300px] h-1"
        onVisibilityUpdated={(visible) => visible && setHasViewedBottom(true)}
      />

      {hasViewedBottom ? (
        <YourFeed user={user} count={100} />
      ) : (
        <LoadingIndicator />
      )}
    </Col>
  )
}

export const YourFeed = (props: { user: User; count: number }) => {
  const { user, count } = props
  const contracts = useFeed(user, count)

  if (!contracts) return <LoadingIndicator />
  return (
    <ContractsGrid
      contracts={contracts}
      showImageOnTopContract
      onViewCard={(contract) => {
        track('view market card', {
          contractId: contract.id,
          creatorId: contract.creatorId,
          slug: contract.slug,
        } as ContractCardView)
      }}
    />
  )
}

function HomeSectionHeader(props: {
  label: string
  href?: string
  children?: ReactNode
  icon?: string
}) {
  const { label, href, children, icon } = props

  return (
    <Row
      className={clsx(
        'sticky top-0 z-20 my-1 -ml-1 items-center justify-between pb-2 pl-1 text-gray-900',
        BACKGROUND_COLOR
      )}
    >
      {icon != null && <div className="mr-2 inline">{icon}</div>}
      {href ? (
        <SiteLink
          className="flex-1 text-lg md:text-xl"
          href={href}
          onClick={() => track('home click section header', { section: href })}
        >
          {label}
          <GoToIcon className="mb-1 ml-2 inline h-5 w-5 text-gray-400" />
        </SiteLink>
      ) : (
        <div className="flex-1 text-lg md:text-xl">{label}</div>
      )}
      {children}
    </Row>
  )
}

export const SearchSection = memo(function SearchSection(props: {
  label: string
  contracts: CPMMBinaryContract[]
  sort: Sort
  pill?: string
  icon?: string
}) {
  const { label, contracts, sort, pill, icon } = props

  return (
    <Col>
      <HomeSectionHeader
        label={label}
        href={`/search?s=${sort}${pill ? `&p=${pill}` : ''}`}
        icon={icon}
      />
      <ContractsGrid contracts={contracts} showImageOnTopContract={true} />
    </Col>
  )
})

export function FeaturedSection(props: {
  globalConfig: GlobalConfig
  pinned: JSX.Element[]
  isAdmin: boolean
}) {
  const { globalConfig, pinned, isAdmin } = props
  const posts = useAllPosts()
  const groups = useTrendingGroups()

  async function onSubmit(selectedItems: { itemId: string; type: string }[]) {
    if (globalConfig == null) return
    const pinnedItems = await Promise.all(
      selectedItems
        .map(async (item) => {
          if (item.type === 'post') {
            const post = await getPost(item.itemId)
            if (post == null) return null

            return { item: post, type: 'post' }
          } else if (item.type === 'contract') {
            const contract = await getContractFromId(item.itemId)
            if (contract == null) return null

            return { item: contract, type: 'contract' }
          } else if (item.type === 'group') {
            const group = await getGroup(item.itemId)
            if (group == null) return null
            return { item: group, type: 'group' }
          }
        })
        .filter((item) => item != null)
    )
    await updateGlobalConfig(globalConfig, {
      pinnedItems: [
        ...(globalConfig?.pinnedItems ?? []),
        ...(pinnedItems as {
          item: Contract | Post | Group
          type: 'contract' | 'post' | 'group'
        }[]),
      ],
    })
  }

  function onDeleteClicked(index: number) {
    if (globalConfig == null) return
    const newPinned = globalConfig.pinnedItems.filter((item) => {
      return item.item.id !== globalConfig.pinnedItems[index].item.id
    })
    updateGlobalConfig(globalConfig, { pinnedItems: newPinned })
  }

  return (
    <Col className="relative">
      <HomeSectionHeader label={'Featured'} icon={'⭐'} />
      <PinnedItems
        posts={posts}
        isEditable={isAdmin}
        pinned={pinned}
        onDeleteClicked={onDeleteClicked}
        onSubmit={onSubmit}
        modalMessage={'Pin posts or markets to the overview of this group.'}
        groups={groups}
      />
    </Col>
  )
}

// Use Algolia search to filter by followed groups, markets you have not bet on, and user block list.
// Combines Trending, New, and Daily changed, with randomness.
const useYourRecommendedContracts = (
  userId: string | null | undefined,
  followedGroupIds: { id: string; slug: string }[] | undefined,
  userBlockFacetFilters: string[] | undefined
) => {
  const groupFilters = (followedGroupIds ?? []).map(
    (group) => `groupSlugs:${group.slug}`
  )
  const filters = [
    groupFilters,
    ...(userBlockFacetFilters ?? []),
    'uniqueBettorIds:-' + userId,
  ]

  const newContracts = useNewContracts(
    10,
    filters,
    !!userBlockFacetFilters && !!followedGroupIds
  )
  const trendingContracts = useTrendingContracts(
    10,
    filters,
    !!userBlockFacetFilters && !!followedGroupIds
  )
  const dailyChangedContracts = useContractsByDailyScore(
    10,
    filters,
    !!userBlockFacetFilters && !!followedGroupIds
  )

  const possibleContracts = shuffle(
    uniqBy(
      buildArray(newContracts, trendingContracts, dailyChangedContracts),
      (c) => c.id
    )
  )

  const contractsWithUniqueGroups: Contract[] = []
  const otherContracts: Contract[] = []
  const seenGroups = new Set<string>()
  for (const contract of possibleContracts) {
    const { groupSlugs } = contract
    if (groupSlugs && groupSlugs.some((slug) => seenGroups.has(slug))) {
      otherContracts.push(contract)
      continue
    }
    if (groupSlugs) groupSlugs.forEach((s) => seenGroups.add(s))
    contractsWithUniqueGroups.push(contract)
  }
  const computedContracts = [
    ...contractsWithUniqueGroups,
    ...otherContracts,
  ].slice(0, 6)

  const [savedContracts, setContracts] = usePersistentState<
    Contract[] | undefined
  >(undefined, { key: 'recommendedContracts', store: inMemoryStore() })

  const isLoading =
    !newContracts ||
    !trendingContracts ||
    !dailyChangedContracts ||
    !userBlockFacetFilters ||
    !followedGroupIds

  useEffect(() => {
    if (!isLoading && !savedContracts) {
      setContracts(computedContracts)
    }
  }, [isLoading, computedContracts, savedContracts, setContracts])

  return isLoading ? undefined : savedContracts
}

export const RecommendedSection = memo(function RecommendedSection(props: {
  contracts: Contract[]
}) {
  const { contracts } = props
  return (
    <Col>
      <HomeSectionHeader label="Recommended" icon="👍" />
      <ContractsGrid contracts={contracts} showImageOnTopContract={true} />
    </Col>
  )
})

export const DailyMoversSection = memo(function DailyMoversSection(props: {
  data:
    | {
        contracts: CPMMBinaryContract[]
        metrics: ContractMetrics[]
      }
    | undefined
}) {
  const user = useUser()

  const { data } = props

  if (!user || !data) return null

  const { contracts, metrics } = data

  const hasProfit = metrics.some((m) => m.from && m.from.day.profit > 0)
  const hasLoss = metrics.some((m) => m.from && m.from.day.profit < 0)

  if (!hasProfit || !hasLoss) {
    return null
  }

  return (
    <Col className="gap-2">
      <HomeSectionHeader label="Your daily movers" href="/daily-movers" />
      <ProfitChangeTable contracts={contracts} metrics={metrics} maxRows={3} />
    </Col>
  )
})

export const ActivitySection = memo(function ActivitySection() {
  return (
    <Col>
      <HomeSectionHeader label="Live feed" href="/live" icon="🔴" />
      <ActivityLog count={6} showPills />
    </Col>
  )
})

export const TrendingGroupsSection = memo(
  function TrendingGroupsSection(props: {
    user: User
    followedGroupIds: { id: string; slug: string }[]
    className?: string
  }) {
    const { user, followedGroupIds, className } = props

    const trendingGroups = useTrendingGroups()

    const myGroupIds = new Set(followedGroupIds.map((g) => g.id))

    const groups = trendingGroups.filter((g) => !myGroupIds.has(g.id))
    const count = 20
    const chosenGroups = groups.slice(0, count)

    if (chosenGroups.length === 0) {
      return null
    }

    return (
      <Col className={className}>
        <HomeSectionHeader
          label="Trending groups"
          href="/explore-groups"
          icon="👥"
        />
        <div className="mb-4 text-gray-500">
          Follow groups you are interested in.
        </div>
        <Row className="flex-wrap gap-2">
          {chosenGroups.map((g) => (
            <PillButton
              className="flex flex-row items-center gap-1"
              key={g.id}
              selected={myGroupIds.has(g.id)}
              onSelect={() => {
                if (myGroupIds.has(g.id)) leaveGroup(g, user.id)
                else {
                  const homeSections = (user.homeSections ?? [])
                    .filter((id) => id !== g.id)
                    .concat(g.id)
                  updateUser(user.id, { homeSections })

                  toast.promise(joinGroup(g, user.id), {
                    loading: 'Following group...',
                    success: `Followed ${g.name}`,
                    error: "Couldn't follow group, try again?",
                  })

                  track('home follow group', { group: g.slug })
                }
              }}
            >
              <PlusCircleIcon
                className={'h-5 w-5 flex-shrink-0 text-gray-500'}
                aria-hidden="true"
              />

              {g.name}
            </PillButton>
          ))}
        </Row>
      </Col>
    )
  }
)

function CustomizeButton(props: {
  router: SingletonRouter
  className?: string
}) {
  const { router, className } = props
  return (
    <DropdownMenu
      Items={[
        {
          name: 'Customize Home',
          icon: <HomeSettingsIcon className="h-5 w-5" />,
          onClick: () => {
            router.push('/home/edit')
          },
        },
      ]}
      Icon={<DotsVerticalIcon className={clsx('my-1 h-4 w-4', className)} />}
      MenuWidth="w-44"
    />
  )
}<|MERGE_RESOLUTION|>--- conflicted
+++ resolved
@@ -72,11 +72,8 @@
 import HomeSettingsIcon from 'web/lib/icons/home-settings-icon'
 import { track } from 'web/lib/service/analytics'
 import { GroupCard } from '../groups'
-<<<<<<< HEAD
 import { ContractCardView } from 'common/events'
-=======
 import { useFeed } from 'web/hooks/use-feed'
->>>>>>> 95ea84e2
 
 export async function getStaticProps() {
   const globalConfig = await getGlobalConfig()
