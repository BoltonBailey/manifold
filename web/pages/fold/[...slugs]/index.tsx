--- conflicted
+++ resolved
@@ -40,11 +40,8 @@
 import { SEO } from '../../../components/SEO'
 import { useTaggedContracts } from '../../../hooks/use-contracts'
 import { Linkify } from '../../../components/linkify'
-<<<<<<< HEAD
 import { usePropz } from '../../../hooks/use-propz'
-=======
 import { filterDefined } from '../../../../common/util/array'
->>>>>>> c372a0af
 
 export async function getStaticPropz(props: { params: { slugs: string[] } }) {
   const { slugs } = props.params
