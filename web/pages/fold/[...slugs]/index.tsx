import _ from 'lodash'

import { Fold } from 'common/fold'
import { Comment } from 'common/comment'
import { Page } from 'web/components/page'
import { Title } from 'web/components/title'
import { Bet, listAllBets } from 'web/lib/firebase/bets'
import { Contract } from 'web/lib/firebase/contracts'
import {
  foldPath,
  getFoldBySlug,
  getFoldContracts,
<<<<<<< HEAD
} from '../../../lib/firebase/folds'
import { TagsList } from '../../../components/tags-list'
import { Row } from '../../../components/layout/row'
import { UserLink } from '../../../components/user-page'
import { getUser, User } from '../../../lib/firebase/users'
import { Spacer } from '../../../components/layout/spacer'
import { Col } from '../../../components/layout/col'
import { useUser } from '../../../hooks/use-user'
import { useFold } from '../../../hooks/use-fold'
=======
} from 'web/lib/firebase/folds'
import { ActivityFeed } from 'web/components/feed/activity-feed'
import { TagsList } from 'web/components/tags-list'
import { Row } from 'web/components/layout/row'
import { UserLink } from 'web/components/user-page'
import { getUser, User } from 'web/lib/firebase/users'
import { Spacer } from 'web/components/layout/spacer'
import { Col } from 'web/components/layout/col'
import { useUser } from 'web/hooks/use-user'
import { useFold } from 'web/hooks/use-fold'
import { SearchableGrid } from 'web/components/contract/contracts-list'
>>>>>>> 8fbbeffd
import { useRouter } from 'next/router'
import { scoreCreators, scoreTraders } from 'common/scoring'
import { Leaderboard } from 'web/components/leaderboard'
import { formatMoney } from 'common/util/format'
import { EditFoldButton } from 'web/components/folds/edit-fold-button'
import Custom404 from '../../404'
import { FollowFoldButton } from 'web/components/folds/follow-fold-button'
import { SEO } from 'web/components/SEO'
import { useTaggedContracts } from 'web/hooks/use-contracts'
import { Linkify } from 'web/components/linkify'
import { fromPropz, usePropz } from 'web/hooks/use-propz'
import { filterDefined } from 'common/util/array'
import { findActiveContracts } from 'web/components/feed/find-active-contracts'
import { Tabs } from 'web/components/layout/tabs'

export const getStaticProps = fromPropz(getStaticPropz)
export async function getStaticPropz(props: { params: { slugs: string[] } }) {
  const { slugs } = props.params

  const fold = await getFoldBySlug(slugs[0])
  const curatorPromise = fold ? getUser(fold.curatorId) : null

  const contracts = fold ? await getFoldContracts(fold).catch((_) => []) : []

  const bets = await Promise.all(
    contracts.map((contract) => listAllBets(contract.id))
  )

  let activeContracts = findActiveContracts(contracts, [], _.flatten(bets), {})
  const [resolved, unresolved] = _.partition(
    activeContracts,
    ({ isResolved }) => isResolved
  )
  activeContracts = [...unresolved, ...resolved]

  const creatorScores = scoreCreators(contracts, bets)
  const traderScores = scoreTraders(contracts, bets)
  const [topCreators, topTraders] = await Promise.all([
    toTopUsers(creatorScores),
    toTopUsers(traderScores),
  ])

  const curator = await curatorPromise

  return {
    props: {
      fold,
      curator,
      contracts,
      activeContracts,
      traderScores,
      topTraders,
      creatorScores,
      topCreators,
    },

    revalidate: 60, // regenerate after a minute
  }
}

async function toTopUsers(userScores: { [userId: string]: number }) {
  const topUserPairs = _.take(
    _.sortBy(Object.entries(userScores), ([_, score]) => -1 * score),
    10
  ).filter(([_, score]) => score >= 0.5)

  const topUsers = await Promise.all(
    topUserPairs.map(([userId]) => getUser(userId))
  )
  return topUsers.filter((user) => user)
}

export async function getStaticPaths() {
  return { paths: [], fallback: 'blocking' }
}
const foldSubpages = [undefined, 'activity', 'markets', 'leaderboards'] as const

export default function FoldPage(props: {
  fold: Fold | null
  curator: User
  contracts: Contract[]
  activeContracts: Contract[]
  activeContractBets: Bet[][]
  activeContractComments: Comment[][]
  traderScores: { [userId: string]: number }
  topTraders: User[]
  creatorScores: { [userId: string]: number }
  topCreators: User[]
}) {
  props = usePropz(props, getStaticPropz) ?? {
    fold: null,
    curator: null,
    contracts: [],
    activeContracts: [],
    activeContractBets: [],
    activeContractComments: [],
    traderScores: {},
    topTraders: [],
    creatorScores: {},
    topCreators: [],
  }
  const { curator, traderScores, topTraders, creatorScores, topCreators } =
    props

  const router = useRouter()
  const { slugs } = router.query as { slugs: string[] }

  const page = (slugs?.[1] ?? 'activity') as typeof foldSubpages[number]

  const fold = useFold(props.fold?.id) ?? props.fold

  const user = useUser()
  const isCurator = user && fold && user.id === fold.curatorId

  const taggedContracts = useTaggedContracts(fold?.tags) ?? props.contracts
  const contractsMap = _.fromPairs(
    taggedContracts.map((contract) => [contract.id, contract])
  )

  const contracts = filterDefined(
    props.contracts.map((contract) => contractsMap[contract.id])
  )

  if (fold === null || !foldSubpages.includes(page) || slugs[2]) {
    return <Custom404 />
  }

  const rightSidebar = (
    <Col className="mt-6 gap-12">
      <Row className="justify-end">
        {isCurator ? (
          <EditFoldButton className="ml-1" fold={fold} />
        ) : (
          <FollowFoldButton className="ml-1" fold={fold} />
        )}
      </Row>
      <FoldOverview fold={fold} curator={curator} />
      <YourPerformance
        traderScores={traderScores}
        creatorScores={creatorScores}
        user={user}
      />
    </Col>
  )

  const leaderboardsTab = (
    <Col className="gap-8 px-4 lg:flex-row">
      <FoldLeaderboards
        traderScores={traderScores}
        creatorScores={creatorScores}
        topTraders={topTraders}
        topCreators={topCreators}
        user={user}
      />
    </Col>
  )

  return (
    <Page rightSidebar={rightSidebar}>
      <SEO
        title={fold.name}
        description={`Curated by ${curator.name}. ${fold.about}`}
        url={foldPath(fold)}
      />

      <div className="px-3 lg:px-1">
        <Row className="mb-6 justify-between">
          <Title className="!m-0" text={fold.name} />
        </Row>

        <Col className="mb-6 gap-2 text-gray-500 md:hidden">
          <Row>
            <div className="mr-1">Curated by</div>
            <UserLink
              className="text-neutral"
              name={curator.name}
              username={curator.username}
            />
          </Row>
          <Linkify text={fold.about ?? ''} />
        </Col>
      </div>

      <Tabs
        defaultIndex={page === 'leaderboards' ? 1 : 0}
        tabs={[
          {
            title: 'Markets',
            content: <div>This view is deprecated.</div>,
            href: foldPath(fold, 'markets'),
          },
          {
            title: 'Leaderboards',
            content: leaderboardsTab,
            href: foldPath(fold, 'leaderboards'),
          },
        ]}
      />
    </Page>
  )
}

function FoldOverview(props: { fold: Fold; curator: User }) {
  const { fold, curator } = props
  const { about, tags } = fold

  return (
    <Col>
      <div className="rounded-t bg-indigo-500 px-4 py-3 text-sm text-white">
        About community
      </div>
      <Col className="gap-2 rounded-b bg-white p-4">
        <Row>
          <div className="mr-1 text-gray-500">Curated by</div>
          <UserLink
            className="text-neutral"
            name={curator.name}
            username={curator.username}
          />
        </Row>

        {about && (
          <>
            <Spacer h={2} />
            <div className="text-gray-500">
              <Linkify text={about} />
            </div>
          </>
        )}

        <div className="divider" />

        <div className="mb-2 text-gray-500">
          Includes markets matching any of these tags:
        </div>

        <TagsList tags={tags} noLabel />
      </Col>
    </Col>
  )
}

function YourPerformance(props: {
  traderScores: { [userId: string]: number }
  creatorScores: { [userId: string]: number }

  user: User | null | undefined
}) {
  const { traderScores, creatorScores, user } = props

  const yourTraderScore = user ? traderScores[user.id] : undefined
  const yourCreatorScore = user ? creatorScores[user.id] : undefined

  return user ? (
    <Col>
      <div className="rounded bg-indigo-500 px-4 py-3 text-sm text-white">
        Your performance
      </div>
      <div className="bg-white p-2">
        <table className="table-compact table w-full text-gray-500">
          <tbody>
            <tr>
              <td>Trading profit</td>
              <td>{formatMoney(yourTraderScore ?? 0)}</td>
            </tr>
            {yourCreatorScore && (
              <tr>
                <td>Created market vol</td>
                <td>{formatMoney(yourCreatorScore)}</td>
              </tr>
            )}
          </tbody>
        </table>
      </div>
    </Col>
  ) : null
}

function FoldLeaderboards(props: {
  traderScores: { [userId: string]: number }
  creatorScores: { [userId: string]: number }
  topTraders: User[]
  topCreators: User[]
  user: User | null | undefined
}) {
  const { traderScores, creatorScores, topTraders, topCreators } = props

  const topTraderScores = topTraders.map((user) => traderScores[user.id])
  const topCreatorScores = topCreators.map((user) => creatorScores[user.id])

  return (
    <>
      <Leaderboard
        className="max-w-xl"
        title="🏅 Top bettors"
        users={topTraders}
        columns={[
          {
            header: 'Profit',
            renderCell: (user) =>
              formatMoney(topTraderScores[topTraders.indexOf(user)]),
          },
        ]}
      />

      <Leaderboard
        className="max-w-xl"
        title="🏅 Top creators"
        users={topCreators}
        columns={[
          {
            header: 'Market vol',
            renderCell: (user) =>
              formatMoney(topCreatorScores[topCreators.indexOf(user)]),
          },
        ]}
      />
    </>
  )
}<|MERGE_RESOLUTION|>--- conflicted
+++ resolved
@@ -10,7 +10,6 @@
   foldPath,
   getFoldBySlug,
   getFoldContracts,
-<<<<<<< HEAD
 } from '../../../lib/firebase/folds'
 import { TagsList } from '../../../components/tags-list'
 import { Row } from '../../../components/layout/row'
@@ -20,19 +19,6 @@
 import { Col } from '../../../components/layout/col'
 import { useUser } from '../../../hooks/use-user'
 import { useFold } from '../../../hooks/use-fold'
-=======
-} from 'web/lib/firebase/folds'
-import { ActivityFeed } from 'web/components/feed/activity-feed'
-import { TagsList } from 'web/components/tags-list'
-import { Row } from 'web/components/layout/row'
-import { UserLink } from 'web/components/user-page'
-import { getUser, User } from 'web/lib/firebase/users'
-import { Spacer } from 'web/components/layout/spacer'
-import { Col } from 'web/components/layout/col'
-import { useUser } from 'web/hooks/use-user'
-import { useFold } from 'web/hooks/use-fold'
-import { SearchableGrid } from 'web/components/contract/contracts-list'
->>>>>>> 8fbbeffd
 import { useRouter } from 'next/router'
 import { scoreCreators, scoreTraders } from 'common/scoring'
 import { Leaderboard } from 'web/components/leaderboard'
