--- conflicted
+++ resolved
@@ -85,8 +85,6 @@
     }
   }
 
-<<<<<<< HEAD
-=======
   matches = matches.slice(0, MAX_CONTRACTS_RENDERED)
 
   const showTime = ['close-date', 'closed'].includes(sort)
@@ -95,7 +93,6 @@
     ? 'resolve-date'
     : undefined
 
->>>>>>> 590c63e9
   return (
     <div>
       {/* Show a search input next to a sort dropdown */}
