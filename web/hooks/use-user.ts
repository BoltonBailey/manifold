--- conflicted
+++ resolved
@@ -197,11 +197,8 @@
     contractsRelatedToUser,
     userId,
     count,
-<<<<<<< HEAD
     contractsRelatedToUser.concat(viewedMultipleTimesMarketIds ?? [])
-=======
     contractsRelatedToUser.concat(excludeContractIds)
->>>>>>> 95ea84e2
   )
 
   return recommendedContracts
