import { useCallback, useEffect, useState } from 'react'
import { listenForValues } from 'web/lib/firebase/utils'
import {
  collectionGroup,
  limit,
  orderBy,
  query,
  where,
} from 'firebase/firestore'
import { db } from 'web/lib/firebase/init'
import { CONTRACT_METRICS_SORTED_INDICES } from 'web/lib/firebase/contract-metrics'
import {
  ContractMetric,
  ContractMetricsByOutcome,
<<<<<<< HEAD
} from 'web/lib/firebase/contract-metrics'
import { ContractMetric } from 'common/contract-metric'
import { SupabaseClient } from 'common/supabase/utils'
import { useSubscription } from 'web/hooks/use-subscription'
=======
} from 'common/contract-metric'
>>>>>>> c9064cf0

export const useContractMetrics = (
  contractId: string,
  count: number,
  outcomes: string[]
) => {
  const [contractMetrics, setContractMetrics] = useState<
    ContractMetricsByOutcome | undefined
  >()

  useEffect(() => {
    if (!contractId) return
    const listeners = outcomes.map((outcome) =>
      listenForContractMetricsOnContract(
        contractId,
        (cm) =>
          setContractMetrics((prev) => {
            // We filter yes and no outcomes on the query side
            const filtered =
              outcome !== 'YES' && outcome !== 'NO'
                ? cm.filter(
                    (c) =>
                      c.totalShares[outcome] && c.totalShares[outcome] > 0.1
                  )
                : cm
            const resultsAlreadySorted =
              CONTRACT_METRICS_SORTED_INDICES.includes(outcome)
            if (resultsAlreadySorted) {
              return { ...prev, [outcome]: filtered }
            } else {
              const sorted = filtered.sort(
                (a, b) => b.totalShares[outcome] - a.totalShares[outcome]
              )
              return { ...prev, [outcome]: sorted }
            }
          }),
        {
          count,
          sortedOutcome: CONTRACT_METRICS_SORTED_INDICES.includes(outcome)
            ? outcome
            : undefined,
        }
      )
    )

    return () => {
      listeners?.forEach((l) => l())
    }
  }, [count, contractId, outcomes.length])

  return contractMetrics
}

// If you want shares sorted in descending order you have to make a new index for that outcome.
// You can still get all users with contract-metrics and shares without the index and sort them in the client
export function listenForContractMetricsOnContract(
  contractId: string,
  setMetrics: (metrics: ContractMetric[]) => void,
  options: {
    sortedOutcome: typeof CONTRACT_METRICS_SORTED_INDICES[number] | undefined
    count: number
  }
) {
  const { sortedOutcome, count } = options
  if (sortedOutcome) {
    const sortedQuery = query(
      collectionGroup(db, 'contract-metrics'),
      where('contractId', '==', contractId),
      // This allows us to skip filtering the metrics by outcome in the client
      where(
        sortedOutcome === 'YES'
          ? 'hasYesShares'
          : sortedOutcome === 'NO'
          ? 'hasNoShares'
          : 'hasShares',
        '==',
        true
      ),
      orderBy('totalShares.' + sortedOutcome, 'desc'),
      limit(count)
    )
    return listenForValues<ContractMetric>(sortedQuery, setMetrics)
  } else {
    const unsortedQuery = query(
      collectionGroup(db, 'contract-metrics'),
      where('contractId', '==', contractId),
      where('hasShares', '==', true),
      limit(count)
    )
    return listenForValues<ContractMetric>(unsortedQuery, setMetrics)
  }
}

export function useSupabaseContractMetrics(
  contractId: string,
  db: SupabaseClient,
  sort: 'shares' | 'profit',
  limit: number
) {
  const loadInitialValuesBySharesForContractId = async () => {
    const { data: yesShares } = await db
      .from('user_contract_metrics')
      .select('*')
      .eq('contract_id', contractId)
      .eq('data->>hasYesShares', true)
      .order('data->totalShares->YES', {
        ascending: false,
        nullsFirst: false,
      } as any)
      .limit(limit)
    const { data: noShares } = await db
      .from('user_contract_metrics')
      .select('*')
      .eq('contract_id', contractId)
      .eq('data->>hasNoShares', true)
      .order(`data->totalShares->NO`, {
        ascending: false,
        nullsFirst: false,
      } as any)
      .limit(limit)
    return [...(yesShares ?? []), ...(noShares ?? [])]
  }
  const loadInitialValuesByProfitForContractId = async () => {
    const { data: positiveProfit } = await db
      .from('user_contract_metrics')
      .select('*')
      .eq('contract_id', contractId)
      .gt('data->profit', 0)
      .order(`data->profit`, { ascending: false, nullsFirst: false } as any)
      .limit(limit)
    const { data: negativeProfit } = await db
      .from('user_contract_metrics')
      .select('*')
      .eq('contract_id', contractId)
      .lt('data->profit', 0)
      .order(`data->profit`, { ascending: true, nullsFirst: false } as any)
      .limit(limit)
    return [...(positiveProfit ?? []), ...(negativeProfit ?? [])]
  }
  const initalValueCallback = useCallback(
    () =>
      sort === 'shares'
        ? loadInitialValuesBySharesForContractId()
        : loadInitialValuesByProfitForContractId(),
    [limit, sort]
  )
  return useSubscription(
    'user_contract_metrics',
    db,
    {
      k: 'contract_id',
      v: contractId,
    },
    initalValueCallback
  ) as ContractMetric[] | undefined
}<|MERGE_RESOLUTION|>--- conflicted
+++ resolved
@@ -12,14 +12,9 @@
 import {
   ContractMetric,
   ContractMetricsByOutcome,
-<<<<<<< HEAD
-} from 'web/lib/firebase/contract-metrics'
-import { ContractMetric } from 'common/contract-metric'
+} from 'common/contract-metric'
 import { SupabaseClient } from 'common/supabase/utils'
 import { useSubscription } from 'web/hooks/use-subscription'
-=======
-} from 'common/contract-metric'
->>>>>>> c9064cf0
 
 export const useContractMetrics = (
   contractId: string,
